/*
 * Copyright (c) 2021, NVIDIA CORPORATION.
 *
 * Licensed under the Apache License, Version 2.0 (the "License");
 * you may not use this file except in compliance with the License.
 * You may obtain a copy of the License at
 *
 *     http://www.apache.org/licenses/LICENSE-2.0
 *
 * Unless required by applicable law or agreed to in writing, software
 * distributed under the License is distributed on an "AS IS" BASIS,
 * WITHOUT WARRANTIES OR CONDITIONS OF ANY KIND, either express or implied.
 * See the License for the specific language governing permissions and
 * limitations under the License.
 */

#include <cuda_profiler_api.h>

#include <HugeCTR/include/base/debug/logger.hpp>
#include <HugeCTR/include/resource_managers/resource_manager_ext.hpp>
#include <algorithm>
#include <data_readers/async_reader/async_reader_adapter.hpp>
#include <embeddings/hybrid_sparse_embedding.hpp>
#include <fstream>
#include <iomanip>
#include <iterator>
#include <pybind/model.hpp>
#include <sstream>

#include "HugeCTR/core/hctr_impl/hctr_backend.hpp"
#include "HugeCTR/embedding/embedding_collection.hpp"
#include "HugeCTR/embedding/embedding_planner.hpp"

namespace HugeCTR {

namespace {

/**
 * check if device is avaliable.
 * lowest avaliable CC is min_major.min_minor
 * @param device_id gpu id
 * @param min_major minimum compute compatibility required
 * @param min_minor minimum compute compatibility required
 */

static std::vector<std::string>& split(const std::string& s, char delim,
                                       std::vector<std::string>& elems) {
  std::istringstream is(s);
  std::string item;
  while (std::getline(is, item, delim)) {
    elems.push_back(item);
  }
  return elems;
}

static std::string join(std::vector<std::string>& strs, std::string delim) {
  std::string str;
  const std::vector<std::string>::iterator itlast = strs.end() - 1;
  for (auto it = strs.begin(); it != strs.end(); it++) {
    str += *it;
    if (it != itlast) {
      str += delim;
    }
  }
  return str;
}

static std::string get_tensor_shape(std::string tensor_name,
                                    std::map<std::string, std::vector<size_t>> tensor_shape_info) {
  std::string shape = "";
  if (tensor_shape_info.find(tensor_name) != tensor_shape_info.end()) {
    shape += "(";
    for (unsigned int i = 0; i < tensor_shape_info[tensor_name].size(); i++) {
      shape += std::to_string(tensor_shape_info[tensor_name][i]);
      shape += ",";
    }
    shape.back() = ')';
  }
  return shape;
}

static void check_device(int device_id, int min_major, int min_minor) {
  int device_count = 0;
  HCTR_LIB_THROW(cudaGetDeviceCount(&device_count));
  if (device_id >= device_count) {
    HCTR_OWN_THROW(Error_t::WrongInput, "device is not avaliable");
  }
  CudaDeviceContext context(device_id);
  cudaDeviceProp deviceProp;
  if (cudaGetDeviceProperties(&deviceProp, device_id) != cudaSuccess) {
    std::ostringstream os;
    os << "Invalid device:" << device_id;
    HCTR_OWN_THROW(Error_t::InvalidEnv, os.str());
    return;
  }
  HCTR_LOG(INFO, WORLD, "Device %d: %s\n", device_id, deviceProp.name);
  int major = deviceProp.major;
  int minor = deviceProp.minor;
  if (major < min_major) {
    HCTR_OWN_THROW(Error_t::InvalidEnv, "Device Compute Compacity is low");
  } else if (major == min_major && minor < min_minor) {
    HCTR_OWN_THROW(Error_t::InvalidEnv, "Device Compute Compacity is low");
  }
  return;
}

template <typename TypeKey>
auto load_key_files(std::vector<std::string> const& key_files) {
  std::vector<TypeKey> keys_vec;
  for (auto const& key_file : key_files) {
    auto key_file_size = std::filesystem::file_size(key_file);
    auto num_new_keys = key_file_size / sizeof(TypeKey);
    std::ifstream key_fs(key_file, std::ifstream::binary);
    if (!key_fs.is_open()) {
      HCTR_OWN_THROW(Error_t::WrongInput, "Cannot open the file: " + key_file);
    }
    auto num_exist_keys = keys_vec.size();
    keys_vec.resize(num_exist_keys + num_new_keys);
    key_fs.read(reinterpret_cast<char*>(&keys_vec[num_exist_keys]), key_file_size);
  }
  std::sort(keys_vec.begin(), keys_vec.end());
  keys_vec.erase(std::unique(keys_vec.begin(), keys_vec.end()), keys_vec.end());
  return keys_vec;
}

}  // end namespace

EmbeddingTrainingCacheParams::EmbeddingTrainingCacheParams(
    std::vector<TrainPSType_t>& _ps_types, std::vector<std::string>& _sparse_models,
    std::vector<std::string>& _local_paths, std::vector<HMemCacheConfig>& _hmem_cache_configs)
    : use_embedding_training_cache(true),
      ps_types(_ps_types),
      sparse_models(_sparse_models),
      local_paths(_local_paths),
      hmem_cache_configs(_hmem_cache_configs) {}

EmbeddingTrainingCacheParams::EmbeddingTrainingCacheParams()
    : use_embedding_training_cache(false) {}

DataReaderParams::DataReaderParams(DataReaderType_t data_reader_type,
                                   std::vector<std::string> source, std::vector<std::string> keyset,
                                   std::string eval_source, Check_t check_type, int cache_eval_data,
                                   long long num_samples, long long eval_num_samples,
                                   bool float_label_dense, bool read_file_sequentially,
                                   int num_workers, std::vector<long long>& slot_size_array,
                                   const DataSourceParams& data_source_params,
                                   const AsyncParam& async_param)
    : data_reader_type(data_reader_type),
      source(source),
      keyset(keyset),
      eval_source(eval_source),
      check_type(check_type),
      cache_eval_data(cache_eval_data),
      num_samples(num_samples),
      eval_num_samples(eval_num_samples),
      float_label_dense(float_label_dense),
      read_file_sequentially(read_file_sequentially),
      num_workers(num_workers),
      slot_size_array(slot_size_array),
      data_source_params(data_source_params),
      async_param(async_param) {}

DataReaderParams::DataReaderParams(DataReaderType_t data_reader_type, std::string source,
                                   std::string keyset, std::string eval_source, Check_t check_type,
                                   int cache_eval_data, long long num_samples,
                                   long long eval_num_samples, bool float_label_dense,
                                   bool read_file_sequentially, int num_workers,
                                   std::vector<long long>& slot_size_array,
                                   const DataSourceParams& data_source_params,
                                   const AsyncParam& async_param)
    : data_reader_type(data_reader_type),
      eval_source(eval_source),
      check_type(check_type),
      cache_eval_data(cache_eval_data),
      num_samples(num_samples),
      eval_num_samples(eval_num_samples),
      float_label_dense(float_label_dense),
      read_file_sequentially(read_file_sequentially),
      num_workers(num_workers),
      slot_size_array(slot_size_array),
      data_source_params(data_source_params),
      async_param(async_param) {
  this->source.push_back(source);
  this->keyset.push_back(keyset);
}

Input::Input(int label_dim, std::string label_name, int dense_dim, std::string dense_name,
             std::vector<DataReaderSparseParam>& data_reader_sparse_param_array)
    : dense_dim(dense_dim),
      dense_name(dense_name),
      data_reader_sparse_param_array(data_reader_sparse_param_array) {
  labels_.insert(std::pair<std::string, int>(label_name, label_dim));
  label_weights_.insert(std::pair<std::string, float>(label_name, 1.0));
}

Input::Input(std::vector<int> label_dims, std::vector<std::string> label_names, int dense_dim,
             std::string dense_name,
             std::vector<DataReaderSparseParam>& data_reader_sparse_param_array)
    : dense_dim(dense_dim),
      dense_name(dense_name),
      data_reader_sparse_param_array(data_reader_sparse_param_array) {
  if (label_dims.size() != label_names.size()) {
    HCTR_OWN_THROW(Error_t::WrongInput,
                   "Number of label names does not match number of label dimensions.");
  }

  for (size_t i = 0; i < label_names.size(); ++i) {
    labels_.insert(std::pair<std::string, int>(label_names[i], label_dims[i]));
    label_weights_.insert(std::pair<std::string, float>(label_names[i], 1.0));
  }
}

Input::Input(std::vector<int> label_dims, std::vector<std::string> label_names,
             std::vector<float> label_weights, int dense_dim, std::string dense_name,
             std::vector<DataReaderSparseParam>& data_reader_sparse_param_array)
    : dense_dim(dense_dim),
      dense_name(dense_name),
      data_reader_sparse_param_array(data_reader_sparse_param_array) {
  if (label_dims.size() != label_names.size()) {
    HCTR_OWN_THROW(Error_t::WrongInput,
                   "Number of label names does not match number of label dimensions.");
  }

  for (size_t i = 0; i < label_names.size(); ++i) {
    labels_.insert(std::pair<std::string, int>(label_names[i], label_dims[i]));
    label_weights_.insert(std::pair<std::string, float>(label_names[i], label_weights[i]));
  }
}

SparseEmbedding::SparseEmbedding(Embedding_t embedding_type, size_t workspace_size_per_gpu_in_mb,
                                 size_t embedding_vec_size, const std::string& combiner_str,
                                 std::string sparse_embedding_name, std::string bottom_name,
                                 std::vector<size_t>& slot_size_array,
                                 std::shared_ptr<OptParamsPy>& embedding_opt_params,
                                 const HybridEmbeddingParam& hybrid_embedding_param)
    : embedding_type(embedding_type),
      workspace_size_per_gpu_in_mb(workspace_size_per_gpu_in_mb),
      embedding_vec_size(embedding_vec_size),
      sparse_embedding_name(sparse_embedding_name),
      bottom_name(bottom_name),
      slot_size_array(slot_size_array),
      embedding_opt_params(embedding_opt_params),
      hybrid_embedding_param(hybrid_embedding_param) {
  if (combiner_str == "sum") {
    combiner = 0;
  } else if (combiner_str == "mean") {
    combiner = 1;
  } else {
    HCTR_OWN_THROW(Error_t::WrongInput, "No such combiner type: " + combiner_str);
  }
  // should be match with HugeCTR/src/optimizers/sparse_optimizer.cu
  if (embedding_opt_params->initialized) {
    initialize_max_vocabulary_size_per_gpu();
  }
}

void SparseEmbedding::initialize_max_vocabulary_size_per_gpu() {
  size_t num_opt_state_copies = 0;
  switch (embedding_opt_params->optimizer) {
    case Optimizer_t::Adam: {
      num_opt_state_copies = 2;
      if (embedding_opt_params->update_type == Update_t::LazyGlobal) {
        num_opt_state_copies += 1;
      }
      break;
    }
    case Optimizer_t::AdaGrad:
    case Optimizer_t::MomentumSGD:
    case Optimizer_t::Nesterov: {
      num_opt_state_copies = 1;
      break;
    }
    case Optimizer_t::SGD:
      break;
    default:
      throw std::runtime_error(
          std::string("[HCDEBUG][ERROR] Runtime error: Invalid optimizer type\n"));
  }

  max_vocabulary_size_per_gpu = (workspace_size_per_gpu_in_mb * 1024 * 1024) /
                                ((1 + num_opt_state_copies) * sizeof(float) * embedding_vec_size);
}

DenseLayer::DenseLayer(Layer_t layer_type, std::vector<std::string>& bottom_names,
                       std::vector<std::string>& top_names, float factor, float eps,
                       Initializer_t gamma_init_type, Initializer_t beta_init_type,
                       float dropout_rate, float elu_alpha, size_t num_output,
                       Initializer_t weight_init_type, Initializer_t bias_init_type, int num_layers,
                       size_t leading_dim, size_t time_step, size_t batchsize, size_t SeqLength,
                       size_t vector_size, bool selected, std::vector<int> selected_slots,
                       std::vector<std::pair<int, int>> ranges, std::vector<int> indices,
                       std::vector<size_t> weight_dims, size_t out_dim, int axis,
                       int max_sequence_len, std::vector<float> target_weight_vec,
                       bool use_regularizer, Regularizer_t regularizer_type, float lambda,
                       FcPosition_t pos_type, Activation_t act_type,
                       DenseLayerSwitchs dense_layer_switches)
    : layer_type(layer_type),
      bottom_names(bottom_names),
      top_names(top_names),
      factor(factor),
      eps(eps),
      gamma_init_type(gamma_init_type),
      beta_init_type(beta_init_type),
      dropout_rate(dropout_rate),
      elu_alpha(elu_alpha),
      num_output(num_output),
      weight_init_type(weight_init_type),
      bias_init_type(bias_init_type),
      num_layers(num_layers),
      leading_dim(leading_dim),
      time_step(time_step),
      batchsize(batchsize),
      SeqLength(SeqLength),
      vector_size(vector_size),
      selected(selected),
      selected_slots(selected_slots),
      ranges(ranges),
      indices(indices),
      weight_dims(weight_dims),
      out_dim(out_dim),
      axis(axis),
      max_sequence_len(max_sequence_len),
      target_weight_vec(target_weight_vec),
      use_regularizer(use_regularizer),
      regularizer_type(regularizer_type),
      lambda(lambda),
      pos_type(pos_type),
      act_type(act_type),
      dense_layer_switches(dense_layer_switches) {}

GroupDenseLayer::GroupDenseLayer(GroupLayer_t group_layer_type,
                                 std::vector<std::string>& bottom_name_list,
                                 std::vector<std::string>& top_name_list,
                                 std::vector<size_t>& num_outputs, Activation_t last_act_type)
    : group_layer_type(group_layer_type),
      bottom_name_list(bottom_name_list),
      top_name_list(top_name_list),
      num_outputs(num_outputs),
      last_act_type(last_act_type) {
  size_t num_layers = num_outputs.size();
  if (num_layers < 2) {
    HCTR_OWN_THROW(Error_t::WrongInput, "There should be at least two layers for GroupDenseLayer");
  }
  if (top_name_list.size() != num_layers) {
    HCTR_OWN_THROW(Error_t::WrongInput,
                   "There top_name_list.size() should be equal to num_outputs.size()");
  }
}

void init_optimizer(OptParams& opt_params, const Solver& solver,
                    const std::shared_ptr<OptParamsPy>& opt_params_py) {
  opt_params.optimizer = opt_params_py->optimizer;
  opt_params.lr = solver.lr;
  opt_params.update_type = opt_params_py->update_type;
  opt_params.scaler = solver.scaler;
  opt_params.hyperparams.adam.beta1 = opt_params_py->hyperparams.adam.beta1;
  opt_params.hyperparams.adam.beta2 = opt_params_py->hyperparams.adam.beta2;
  opt_params.hyperparams.adam.epsilon = opt_params_py->hyperparams.adam.epsilon;
  opt_params.hyperparams.adagrad.initial_accu_value =
      opt_params_py->hyperparams.adagrad.initial_accu_value;
  opt_params.hyperparams.adagrad.epsilon = opt_params_py->hyperparams.adagrad.epsilon;
  opt_params.hyperparams.momentum.factor = opt_params_py->hyperparams.momentum.factor;
  opt_params.hyperparams.nesterov.mu = opt_params_py->hyperparams.nesterov.mu;
  opt_params.hyperparams.sgd.atomic_update = opt_params_py->hyperparams.sgd.atomic_update;
}

void init_learning_rate_scheduler(std::shared_ptr<LearningRateScheduler>& lr_sch,
                                  const Solver& solver, GpuLearningRateSchedulers& gpu_lr_sches,
                                  const std::shared_ptr<ResourceManager>& resource_manager) {
  lr_sch.reset(new LearningRateScheduler(solver.lr, solver.warmup_steps, solver.decay_start,
                                         solver.decay_steps, solver.decay_power, solver.end_lr));
  for (size_t i = 0; i < resource_manager->get_local_gpu_count(); i++) {
    auto& gpu_resource = resource_manager->get_local_gpu(i);
    gpu_lr_sches.emplace_back(new GpuLearningRateScheduler(
        solver.lr, solver.warmup_steps, solver.decay_start, solver.decay_steps, solver.decay_power,
        solver.end_lr, gpu_resource));
  }
}

void init_exchange_wgrad(const std::shared_ptr<ResourceManager>& resource_manager,
                         std::shared_ptr<ExchangeWgrad>& exchange_wgrad, const Solver& solver) {
  HCTR_LOG(INFO, ROOT, "Using All-reduce algorithm: %s\n",
           ALLREDUCE_ALGO_TO_STRING[solver.all_reduce_algo].c_str());
  resource_manager->set_ar_comm(solver.all_reduce_algo, solver.use_mixed_precision);
  if (solver.grouped_all_reduce) {
    if (solver.use_mixed_precision) {
      exchange_wgrad = std::make_shared<GroupedExchangeWgrad<__half>>(resource_manager);
    } else {
      exchange_wgrad = std::make_shared<GroupedExchangeWgrad<float>>(resource_manager);
    }
  } else {
    if (solver.use_mixed_precision) {
      exchange_wgrad = std::make_shared<NetworkExchangeWgrad<__half>>(resource_manager);
    } else {
      exchange_wgrad = std::make_shared<NetworkExchangeWgrad<float>>(resource_manager);
    }
  }
}

Model::Model(const Solver& solver, const DataReaderParams& reader_params,
             std::shared_ptr<OptParamsPy>& opt_params_py,
             std::shared_ptr<EmbeddingTrainingCacheParams>& etc_params)
    : solver_(solver),
      reader_params_(reader_params),
      opt_params_py_(opt_params_py),
      etc_params_(etc_params),
      data_reader_train_status_(false),
      data_reader_eval_status_(false),
      buff_allocated_(false),
      etc_created_(false),
      is_dense_trainable_(true),
      current_eval_batchsize_(0),
      embedding_dependent_(true),
      high_level_eval_(false) {
  if (solver_.perf_logging) {
    timer_log.start();
    HCTR_LOG_ARGS(timer_log.elapsedMilliseconds(), "init_start");
  }
  HCTR_PRINT(INFO, "HugeCTR Version: %d.%d\n", HUGECTR_VERSION_MAJOR, HUGECTR_VERSION_MINOR);
  HCTR_PRINT(INFO,
             "====================================================Model "
             "Init=====================================================\n");
  if (!solver_.model_name.length()) {
    HCTR_LOG(WARNING, ROOT, "The model name is not specified when creating the solver.\n");
  } else {
    HCTR_LOG(INFO, ROOT, "Initialize model: %s\n", solver_.model_name.c_str());
  }
  resource_manager_ = ResourceManagerExt::create(solver.vvgpu, solver.seed, solver.device_layout);

  init_exchange_wgrad(resource_manager_, exchange_wgrad_, solver_);

  graph_scheduler_ = std::make_unique<GraphScheduler>(resource_manager_);
  for (auto dev : resource_manager_->get_local_gpu_device_id_list()) {
    if (solver_.use_mixed_precision) {
      check_device(dev, 7,
                   0);  // to support mixed precision training earliest supported device is CC=70
    } else {
      check_device(dev, 6, 0);  // earliest supported device is CC=60
    }
  }
  if (reader_params_.source.size() < 1 || reader_params_.eval_source.empty()) {
    HCTR_OWN_THROW(Error_t::WrongInput,
                   " The data source for training and evaluation should be specified");
  }
  if (etc_params_->use_embedding_training_cache && solver_.kafka_brokers.length()) {
    message_sink_.reset(new KafkaMessageSink<long long>(solver_.kafka_brokers));
  }
  if (etc_params_->use_embedding_training_cache && solver_.repeat_dataset) {
    HCTR_OWN_THROW(Error_t::WrongInput,
                   "The embedding training cache can only be used under epoch mode, "
                   "i.e., repeat_dataset is set False");
  }
  if (etc_params_->use_embedding_training_cache &&
      reader_params_.keyset.size() != reader_params_.source.size()) {
    HCTR_OWN_THROW(Error_t::WrongInput,
                   "The number of keyset files must equal that of training data source when using "
                   "embedding training cache");
  }
  int total_gpu_count = resource_manager_->get_global_gpu_count();
  if (0 != solver_.batchsize % total_gpu_count) {
    HCTR_OWN_THROW(Error_t::WrongInput, "0 != batch_size\%total_gpu_count");
  }
  const auto overflow_check_env = std::getenv("HUGECTR_DISABLE_OVERFLOW_CHECK");
  if (nullptr != overflow_check_env && 1 == std::atoi(overflow_check_env)) {
    overflow_check_ = false;
  }

  // reserve networks to be created
  for (size_t i = 0; i < resource_manager_->get_local_gpu_count(); i++) {
    networks_.emplace_back(new Network(resource_manager_->get_local_cpu(),
                                       resource_manager_->get_local_gpu(i),
                                       solver_.use_mixed_precision, solver_.use_cuda_graph));
    blobs_buff_list_.emplace_back(GeneralBuffer2<CudaAllocator>::create());
  }

  for (size_t i = 0; i < resource_manager_->get_local_gpu_count(); i++) {
    train_weight_buff_list_.emplace_back(blobs_buff_list_[i]->create_block<float>());
    train_weight_buff_half_list_.emplace_back(blobs_buff_list_[i]->create_block<__half>());
    evaluate_weight_buff_list_.emplace_back(blobs_buff_list_[i]->create_block<float>());
    evaluate_weight_buff_half_list_.emplace_back(blobs_buff_list_[i]->create_block<__half>());
    wgrad_buff_placeholder_list_.emplace_back(blobs_buff_list_[i]->create_block<float>());
    wgrad_buff_half_placeholder_list_.emplace_back(blobs_buff_list_[i]->create_block<__half>());
    opt_buff_list_.emplace_back(blobs_buff_list_[i]->create_block<float>());
    opt_buff_half_list_.emplace_back(blobs_buff_list_[i]->create_block<__half>());
    auto id = resource_manager_->get_local_gpu(i)->get_local_id();
    if (solver_.use_mixed_precision) {
      wgrad_buff_half_list_.emplace_back(
          (solver_.grouped_all_reduce)
              ? std::dynamic_pointer_cast<GroupedExchangeWgrad<__half>>(exchange_wgrad_)
                    ->get_network_wgrad_buffs()[id]
              : std::dynamic_pointer_cast<NetworkExchangeWgrad<__half>>(exchange_wgrad_)
                    ->get_network_wgrad_buffs()[id]);
      wgrad_buff_list_.emplace_back(blobs_buff_list_[i]->create_block<float>());
    } else {
      wgrad_buff_list_.emplace_back(
          (solver_.grouped_all_reduce)
              ? std::dynamic_pointer_cast<GroupedExchangeWgrad<float>>(exchange_wgrad_)
                    ->get_network_wgrad_buffs()[id]
              : std::dynamic_pointer_cast<NetworkExchangeWgrad<float>>(exchange_wgrad_)
                    ->get_network_wgrad_buffs()[id]);
      wgrad_buff_half_list_.emplace_back(
          blobs_buff_list_[i]->create_block<__half>());  // placeholder
    }
  }

  // resize train_tensor_entries_list_ and evaluate_tensor_entries_list_
  train_tensor_entries_list_.resize(resource_manager_->get_local_gpu_count());
  evaluate_tensor_entries_list_.resize(resource_manager_->get_local_gpu_count());

  // initialize optimizer
  init_optimizer(opt_params_, solver_, opt_params_py);
  init_learning_rate_scheduler(lr_sch_, solver_, gpu_lr_sches_, resource_manager_);
}

Model::~Model() {
  for (auto device : resource_manager_->get_local_gpu_device_id_list()) {
    CudaDeviceContext context(device);
    HCTR_LIB_THROW(cudaDeviceSynchronize());
  }
}

void Model::graph_to_json(std::string graph_config_file) {
  if (!graph_finalized_) {
    graph_analysis();
    graph_finalized_ = true;
  }
  nlohmann::json graph_config;
  std::ofstream file_stream(graph_config_file);
  nlohmann::json layer_config_array = nlohmann::json::array();
  save_graph_to_json(layer_config_array, dense_layer_params_, sparse_embedding_params_,
                     input_params_, embedding_opt_params_list_, solver_.use_mixed_precision);
  graph_config["layers"] = layer_config_array;
  // The model_name in dumped JSON will only be used for inference currently
  if (solver_.model_name.length()) {
    graph_config["model_name"] = solver_.model_name;
  }
  file_stream << std::setw(2) << graph_config;
  file_stream.close();
  HCTR_LOG(INFO, ROOT, "Save the model graph to %s successfully\n", graph_config_file.c_str());
}

void Model::construct_from_json(const std::string& graph_config_file, bool include_dense_network) {
  nlohmann::json graph_config = read_json_file(graph_config_file);
  auto j_layers_array = get_json(graph_config, "layers");
  const nlohmann::json& j_input = j_layers_array[0];
  Input input = get_input_from_json(j_input);
  add(input);

  unsigned int dense_layer_start_index = 1;
  for (unsigned int i = 1; i < j_layers_array.size(); i++) {
    const nlohmann::json& j = j_layers_array[i];
    Embedding_t embedding_type;
    auto embedding_type_name = get_value_from_json<std::string>(j, "type");
    if (!find_item_in_map(embedding_type, embedding_type_name, EMBEDDING_TYPE_MAP)) {
      dense_layer_start_index = i;
      break;
    }
    SparseEmbedding sparse_embedding = get_sparse_embedding_from_json(j);
    add(sparse_embedding);
  }

  if (include_dense_network) {
    for (unsigned int i = dense_layer_start_index; i < j_layers_array.size(); i++) {
      const nlohmann::json& j = j_layers_array[i];
      Layer_t layer_type;
      auto layer_type_name = get_value_from_json<std::string>(j, "type");
      if (!find_item_in_map(layer_type, layer_type_name, LAYER_TYPE_MAP) &&
          !find_item_in_map(layer_type, layer_type_name, LAYER_TYPE_MAP_MP)) {
        HCTR_OWN_THROW(Error_t::WrongInput, "No such layer: " + layer_type_name);
      }
      DenseLayer dense_layer = get_dense_layer_from_json(j);
      add(dense_layer);
    }
  }

  HCTR_LOG(INFO, ROOT, "Load the model graph from %s successfully\n", graph_config_file.c_str());
}

void Model::add(Input& input) {
  std::string label_name = input.labels_.begin()->first;
  int label_dim = input.labels_.begin()->second;

  // If multiple labels, treat them as 1 big label and add a split layer (below)
  if (input.labels_.size() > 1) {
    label_name = "combined_multi_label";
    label_dim = std::accumulate(std::begin(input.labels_), std::end(input.labels_), 0,
                                [](const int previous, const std::pair<std::string, int>& p) {
                                  return previous + p.second;
                                });
  }

  input_params_.push_back(input);
  activate_tensor(tensor_active_, label_name);
  activate_tensor(tensor_active_, input.dense_name);
  data_input_info_.push_back(label_name);
  data_input_info_.push_back(input.dense_name);
  tensor_shape_info_raw_.insert(
      std::make_pair(label_name, std::vector<int>{solver_.batchsize, label_dim}));
  tensor_shape_info_raw_.insert(
      std::make_pair(input.dense_name, std::vector<int>{solver_.batchsize, input.dense_dim}));
  if (solver_.use_embedding_collection) {
    std::vector<std::string> top_name_list;
    std::vector<int> nnz_per_slot;
    bool is_fixed_length = true;
    int num_slot = 0;
    for (size_t i = 0; i < input.data_reader_sparse_param_array.size(); ++i) {
      auto& p = input.data_reader_sparse_param_array[i];
      top_name_list.push_back(p.top_name);
      if (p.slot_num != 1) {
        HCTR_OWN_THROW(Error_t::WrongInput,
                       "Use embedding collection: each sparse param should containe only 1 slot.");
      }
      nnz_per_slot.push_back(p.nnz_per_slot[0]);
      if (!p.is_fixed_length) is_fixed_length = false;
      num_slot += 1;
      hotness_map_.insert({p.top_name, p.max_feature_num});
    }
    std::string concat_top_name = join(top_name_list, ",");
    DataReaderSparseParam concat_data_reader_sparse_param{concat_top_name, nnz_per_slot,
                                                          is_fixed_length, num_slot};
    input.data_reader_sparse_param_array = {concat_data_reader_sparse_param};
  }
  std::vector<std::string> sparse_names;
  for (size_t i = 0; i < input.data_reader_sparse_param_array.size(); ++i) {
    sparse_names.push_back(input.data_reader_sparse_param_array[i].top_name);
    tensor_shape_info_raw_.insert(std::make_pair(
        input.data_reader_sparse_param_array[i].top_name,
        std::vector<int>{solver_.batchsize, input.data_reader_sparse_param_array[i].slot_num}));
  }
  data_input_info_.push_back(join(sparse_names, ","));
  for (unsigned int i = 0; i < input.data_reader_sparse_param_array.size(); i++) {
    activate_tensor(tensor_active_, input.data_reader_sparse_param_array[i].top_name);
  }
  if (solver_.i64_input_key) {
    add_input<long long>(input, reader_params_, sparse_input_map_64_, train_tensor_entries_list_,
                         evaluate_tensor_entries_list_, train_data_reader_, evaluate_data_reader_,
                         init_data_reader_, solver_.batchsize, solver_.batchsize_eval,
                         solver_.use_mixed_precision, solver_.repeat_dataset,
                         solver_.use_overlapped_pipeline, solver_.num_iterations_statistics,
                         resource_manager_);
  } else {
    add_input<unsigned int>(input, reader_params_, sparse_input_map_32_, train_tensor_entries_list_,
                            evaluate_tensor_entries_list_, train_data_reader_,
                            evaluate_data_reader_, init_data_reader_, solver_.batchsize,
                            solver_.batchsize_eval, solver_.use_mixed_precision,
                            solver_.repeat_dataset, solver_.use_overlapped_pipeline,
                            solver_.num_iterations_statistics, resource_manager_);
  }

  // Add label weights to model
  for (std::map<std::string, float>::iterator iter = input.label_weights_.begin();
       iter != input.label_weights_.end(); ++iter) {
    label_weights_.insert(std::make_pair(iter->first, iter->second));
  }

  // If multiple labels provided, add a Slice layer to handle breaking up the label
  if (input.labels_.size() > 1) {
    std::vector<std::string> label_names;
    std::vector<std::pair<int, int>> ranges;
    int idx = 0;

    for (std::map<std::string, int>::iterator iter = input.labels_.begin();
         iter != input.labels_.end(); ++iter) {
      label_names.push_back(iter->first);
      if (iter->second < 1) {
        HCTR_OWN_THROW(Error_t::WrongInput, "Each label dimension must be at lesat 1.");
      }
      ranges.push_back(std::make_pair(idx, idx + iter->second));
      idx += iter->second;
    }
    std::vector<std::string> bottom_name{"combined_multi_label"};
    DenseLayer label_slice_layer = DenseLayer(Layer_t::Slice, bottom_name, label_names);
    label_slice_layer.ranges = ranges;

    add(label_slice_layer);
  }
}

void Model::add(SparseEmbedding& sparse_embedding) {
  if ((reader_params_.data_reader_type == DataReaderType_t::RawAsync &&
       sparse_embedding.embedding_type != Embedding_t::HybridSparseEmbedding) ||
      (reader_params_.data_reader_type != DataReaderType_t::RawAsync &&
       sparse_embedding.embedding_type == Embedding_t::HybridSparseEmbedding)) {
    HCTR_OWN_THROW(Error_t::WrongInput, "Raw async reader and hybrid embedding must come together");
  }
  OptParams embedding_opt_params;
  if (!(sparse_embedding.embedding_opt_params)->initialized) {
    sparse_embedding.embedding_opt_params = opt_params_py_;
    sparse_embedding.initialize_max_vocabulary_size_per_gpu();
  }
  sparse_embedding.max_vocabulary_size_global =
      sparse_embedding.max_vocabulary_size_per_gpu * resource_manager_->get_global_gpu_count();
  sparse_embedding_params_.push_back(sparse_embedding);
  deactivate_tensor(tensor_active_, sparse_embedding.bottom_name);
  activate_tensor(tensor_active_, sparse_embedding.sparse_embedding_name);
  int slot_num = tensor_shape_info_raw_[sparse_embedding.bottom_name][1];
  tensor_shape_info_raw_.insert(
      std::make_pair(sparse_embedding.sparse_embedding_name,
                     std::vector<int>{solver_.batchsize, slot_num,
                                      static_cast<int>(sparse_embedding.embedding_vec_size)}));
  input_output_info_.push_back(
      std::make_pair(sparse_embedding.bottom_name, sparse_embedding.sparse_embedding_name));
  layer_info_.push_back(EMBEDDING_TYPE_TO_STRING[sparse_embedding.embedding_type]);

  embedding_opt_params_list_.push_back(sparse_embedding.embedding_opt_params);
  init_optimizer(embedding_opt_params, solver_, sparse_embedding.embedding_opt_params);
  if (solver_.i64_input_key && !solver_.use_mixed_precision) {
    add_sparse_embedding<long long, float>(
        sparse_embedding, sparse_input_map_64_, train_tensor_entries_list_,
        evaluate_tensor_entries_list_, embeddings_, resource_manager_, solver_.batchsize,
        solver_.batchsize_eval, embedding_opt_params, exchange_wgrad_, solver_.use_cuda_graph,
        solver_.grouped_all_reduce, solver_.use_holistic_cuda_graph,
        solver_.num_iterations_statistics, gpu_lr_sches_, solver_.overlap_ar_a2a,
        solver_.eval_overlap);
  } else if (solver_.i64_input_key && solver_.use_mixed_precision) {
    add_sparse_embedding<long long, __half>(
        sparse_embedding, sparse_input_map_64_, train_tensor_entries_list_,
        evaluate_tensor_entries_list_, embeddings_, resource_manager_, solver_.batchsize,
        solver_.batchsize_eval, embedding_opt_params, exchange_wgrad_, solver_.use_cuda_graph,
        solver_.grouped_all_reduce, solver_.use_holistic_cuda_graph,
        solver_.num_iterations_statistics, gpu_lr_sches_, solver_.overlap_ar_a2a,
        solver_.eval_overlap);
  } else if (!solver_.i64_input_key && !solver_.use_mixed_precision) {
    add_sparse_embedding<unsigned int, float>(
        sparse_embedding, sparse_input_map_32_, train_tensor_entries_list_,
        evaluate_tensor_entries_list_, embeddings_, resource_manager_, solver_.batchsize,
        solver_.batchsize_eval, embedding_opt_params, exchange_wgrad_, solver_.use_cuda_graph,
        solver_.grouped_all_reduce, solver_.use_holistic_cuda_graph,
        solver_.num_iterations_statistics, gpu_lr_sches_, solver_.overlap_ar_a2a,
        solver_.eval_overlap);
  } else {
    add_sparse_embedding<unsigned int, __half>(
        sparse_embedding, sparse_input_map_32_, train_tensor_entries_list_,
        evaluate_tensor_entries_list_, embeddings_, resource_manager_, solver_.batchsize,
        solver_.batchsize_eval, embedding_opt_params, exchange_wgrad_, solver_.use_cuda_graph,
        solver_.grouped_all_reduce, solver_.use_holistic_cuda_graph,
        solver_.num_iterations_statistics, gpu_lr_sches_, solver_.overlap_ar_a2a,
        solver_.eval_overlap);
  }
  embeddings_map_.insert(
      std::make_pair(sparse_embedding.sparse_embedding_name, embeddings_.back()));
  embedding_dependent_tensors_.insert(sparse_embedding.sparse_embedding_name);
}

void Model::add(DenseLayer& dense_layer) {
  for (auto& top_name : dense_layer.top_names) {
    if (tensor_shape_info_raw_.find(top_name) != tensor_shape_info_raw_.end()) {
      HCTR_OWN_THROW(Error_t::WrongInput, top_name + ", top tensor name already exists");
    }
  }
  for (auto& bottom_name : dense_layer.bottom_names) {
    if (tensor_shape_info_raw_.find(bottom_name) == tensor_shape_info_raw_.end()) {
      HCTR_OWN_THROW(Error_t::WrongInput, bottom_name + ", bottom tensor name does not exists");
    }
  }
  calculate_tensor_dimensions(tensor_shape_info_raw_, dense_layer);
  dense_layer_params_raw_.push_back(dense_layer);
}

namespace core_helper {

template <typename T>
core::Tensor convert_native_tensor_to_core_tensor(HugeCTR::Tensor2<T> native_tensor,
                                                  core::Device device) {
  core::Storage storage = std::make_shared<hctr_internal::NativeHCTRStorageWrapper>(
      native_tensor.get_ptr(), native_tensor.get_size_in_bytes());

  auto t_impl =
      std::make_shared<core::TensorImpl>(storage, 0, native_tensor.get_dimensions(), device,
                                         HugeCTR::TensorScalarTypeFunc<T>::get_type());
  return core::Tensor(t_impl);
}

}  // namespace core_helper

void Model::add(const EmbeddingCollectionPlaceholder& embedding_collection_placeholder) {
  int num_total_gpus = resource_manager_->get_global_gpu_count();
  int num_local_gpus = resource_manager_->get_local_gpu_count();

  embedding::EmbeddingCollectionParam param;
  param.num_embedding = embedding_collection_placeholder.param_.size();
  param.universal_batch_size = solver_.batchsize;
  if (solver_.i64_input_key) {
    param.key_type = TensorScalarType::Int64;
    param.index_type = TensorScalarType::UInt64;
    param.offset_type = TensorScalarType::Int64;
  } else {
    param.key_type = TensorScalarType::UInt32;
    param.index_type = TensorScalarType::UInt32;
    param.offset_type = TensorScalarType::UInt32;
  }
  if (solver_.use_mixed_precision) {
    param.emb_type = TensorScalarType::Float16;
  } else {
    param.emb_type = TensorScalarType::Float32;
  }

  std::vector<std::string> bottom_name_list;
  std::vector<std::string> top_name_list;
  for (int embedding_id = 0; embedding_id < param.num_embedding; ++embedding_id) {
    auto embedding_param = embedding_collection_placeholder.param_[embedding_id];
    auto bottom_name = embedding_collection_placeholder.bottom_names_[embedding_id];
    auto top_name = embedding_collection_placeholder.top_names_[embedding_id];
    embedding_param.hotness = hotness_map_[bottom_name];
    param.embedding_params.push_back(std::move(embedding_param));

    bottom_name_list.push_back(bottom_name);
    top_name_list.push_back(top_name);
  }

  std::string bottom_name = join(bottom_name_list, ",");
  deactivate_tensor(tensor_active_, bottom_name);

  layer_info_.push_back("EmbeddingCollection");
  input_output_info_.push_back(std::make_pair(bottom_name, join(top_name_list, ",")));

  embedding::EmbeddingPlanner embedding_planner(param);
  embedding_planner.generate_embedding_plan_from_json_file(
      embedding_collection_placeholder.plan_file_);

  // TODO: make embedding collection support dynamic input size.
  embedding::EmbeddingCollectionParam eval_param = param;
  eval_param.universal_batch_size = solver_.batchsize_eval;
  embedding::EmbeddingPlanner eval_embedding_planner(eval_param);
  eval_embedding_planner.generate_embedding_plan_from_json_file(
      embedding_collection_placeholder.plan_file_);

  std::vector<std::shared_ptr<core::CoreResourceManager>> core_list;

  for (int local_gpu_id = 0; local_gpu_id < num_local_gpus; ++local_gpu_id) {
    auto core_resource_manager =
        std::make_shared<hctr_internal::HCTRCoreResourceManager>(resource_manager_, local_gpu_id);
    core_list.push_back(core_resource_manager);

    ebc_forward_list_.push_back(
        std::move(embedding_planner.create_embedding_collection_forward(core_resource_manager)));

    ebc_backward_list_.push_back(
        std::move(embedding_planner.create_embedding_collection_backward(core_resource_manager)));

    eval_ebc_forward_list_.push_back(std::move(
        eval_embedding_planner.create_embedding_collection_forward(core_resource_manager)));
  }

  std::vector<embedding::EmbeddingTableParam> emb_table_params;
  for (auto& p : embedding_collection_placeholder.emb_table_config_list_) {
    embedding::EmbeddingTableParam et_param;
    et_param.id_space = p.param_.id_space;
    et_param.max_vocabulary_size = p.param_.max_vocabulary_size;
    et_param.ev_size = p.param_.ev_size;
    et_param.min_key = p.param_.min_key;
    et_param.max_key = p.param_.max_key;
    if (p.param_.opt_param.optimizer == Optimizer_t::NOT_INITIALIZED) {
      et_param.opt_param = opt_params_;
    } else {
      et_param.opt_param = p.param_.opt_param;
    }
    emb_table_params.push_back(et_param);
  }

  auto table_major_global_embedding_sharding_param_list =
      embedding_planner.get_table_major_global_embedding_sharding_param_list();
  for (size_t table_id = 0; table_id < table_major_global_embedding_sharding_param_list.size();
       ++table_id) {
    table_major_ebc_table_list_.push_back(embedding::create_embedding_table(
        resource_manager_, core_list, param, emb_table_params,
        table_major_global_embedding_sharding_param_list[table_id]));
  }

  auto prepare_ebc_input = [&](auto& sparse_input_map) {
    auto train_sparse_tensors = sparse_input_map[bottom_name].train_sparse_tensors;
    auto evaluate_sparse_tensors = sparse_input_map[bottom_name].evaluate_sparse_tensors;

    for (int local_gpu_id = 0; local_gpu_id < num_local_gpus; ++local_gpu_id) {
      CudaDeviceContext context(resource_manager_->get_local_gpu(local_gpu_id)->get_device_id());

      auto train_key_tensor = core_helper::convert_native_tensor_to_core_tensor(
          train_sparse_tensors[local_gpu_id].get_value_tensor(), core::DeviceType::GPU);
      train_ebc_key_list_.push_back(train_key_tensor);

      auto train_bucket_range_tensor = core_helper::convert_native_tensor_to_core_tensor(
          train_sparse_tensors[local_gpu_id].get_rowoffset_tensor(), core::DeviceType::GPU);
      train_ebc_bucket_range_list_.push_back(train_bucket_range_tensor);

      train_ebc_num_keys_list_.push_back(train_sparse_tensors[local_gpu_id].get_nnz_ptr().get());

      auto evaluate_key_tensor = core_helper::convert_native_tensor_to_core_tensor(
          evaluate_sparse_tensors[local_gpu_id].get_value_tensor(), core::DeviceType::GPU);
      evaluate_ebc_key_list_.push_back(evaluate_key_tensor);

      auto evaluate_bucket_range_tensor = core_helper::convert_native_tensor_to_core_tensor(
          evaluate_sparse_tensors[local_gpu_id].get_rowoffset_tensor(), core::DeviceType::GPU);
      evaluate_ebc_bucket_range_list_.push_back(evaluate_bucket_range_tensor);

      evaluate_ebc_num_keys_list_.push_back(
          evaluate_sparse_tensors[local_gpu_id].get_nnz_ptr().get());
    }
  };
  if (solver_.i64_input_key) {
    prepare_ebc_input(sparse_input_map_64_);
  } else {
    prepare_ebc_input(sparse_input_map_32_);
  }

  // allocate output buffer
  size_t batch_size_per_gpu = solver_.batchsize / num_total_gpus;
  size_t eval_batch_size_per_gpu = solver_.batchsize_eval / num_total_gpus;
  if (solver_.use_mixed_precision) {
    using emb_t = __half;
    for (int local_gpu_id = 0; local_gpu_id < num_local_gpus; ++local_gpu_id) {
      CudaDeviceContext context(resource_manager_->get_local_gpu(local_gpu_id)->get_device_id());

      auto buff = GeneralBuffer2<CudaAllocator>::create();
      auto train_block_buffer = buff->create_block<emb_t>();
      auto evaluate_block_buffer = buff->create_block<emb_t>();
      for (int embedding_id = 0; embedding_id < param.num_embedding; ++embedding_id) {
        embedding::EmbeddingParam& emb_param = param.embedding_params[embedding_id];
        std::string top_name = embedding_collection_placeholder.top_names_[embedding_id];

        size_t emb_out_dims = (emb_param.combiner == embedding::Combiner::Concat)
                                  ? emb_param.hotness * emb_param.ev_size
                                  : emb_param.ev_size;

        Tensor2<emb_t> train_emb_output;
        train_block_buffer->reserve({batch_size_per_gpu, 1, emb_out_dims}, &train_emb_output);
        train_tensor_entries_list_[local_gpu_id].push_back({top_name, train_emb_output.shrink()});

        Tensor2<emb_t> evaluate_emb_output;
        evaluate_block_buffer->reserve({eval_batch_size_per_gpu, 1, emb_out_dims},
                                       &evaluate_emb_output);
        evaluate_tensor_entries_list_[local_gpu_id].push_back(
            {top_name, evaluate_emb_output.shrink()});
      }
      buff->allocate();
      auto continous_train_emb_output = train_block_buffer->as_tensor();
      train_ebc_outptut_.push_back(core_helper::convert_native_tensor_to_core_tensor(
          continous_train_emb_output, core::DeviceType::GPU));

      auto continous_evaluate_emb_output = evaluate_block_buffer->as_tensor();
      evaluate_ebc_outptut_.push_back(core_helper::convert_native_tensor_to_core_tensor(
          continous_evaluate_emb_output, core::DeviceType::GPU));
    }
  } else {
    using emb_t = float;
    for (int local_gpu_id = 0; local_gpu_id < num_local_gpus; ++local_gpu_id) {
      CudaDeviceContext context(resource_manager_->get_local_gpu(local_gpu_id)->get_device_id());

      auto buff = GeneralBuffer2<CudaAllocator>::create();
      auto train_block_buffer = buff->create_block<emb_t>();
      auto evaluate_block_buffer = buff->create_block<emb_t>();
      for (int embedding_id = 0; embedding_id < param.num_embedding; ++embedding_id) {
        embedding::EmbeddingParam& emb_param = param.embedding_params[embedding_id];
        std::string top_name = embedding_collection_placeholder.top_names_[embedding_id];

        size_t emb_out_dims = (emb_param.combiner == embedding::Combiner::Concat)
                                  ? emb_param.hotness * emb_param.ev_size
                                  : emb_param.ev_size;

        Tensor2<emb_t> train_emb_output;
        train_block_buffer->reserve({batch_size_per_gpu, 1, emb_out_dims}, &train_emb_output);
        train_tensor_entries_list_[local_gpu_id].push_back({top_name, train_emb_output.shrink()});

        Tensor2<emb_t> evaluate_emb_output;
        evaluate_block_buffer->reserve({eval_batch_size_per_gpu, 1, emb_out_dims},
                                       &evaluate_emb_output);
        evaluate_tensor_entries_list_[local_gpu_id].push_back(
            {top_name, evaluate_emb_output.shrink()});
      }
      buff->allocate();
      auto continous_train_emb_output = train_block_buffer->as_tensor();
      train_ebc_outptut_.push_back(core_helper::convert_native_tensor_to_core_tensor(
          continous_train_emb_output, core::DeviceType::GPU));

      auto continous_evaluate_emb_output = evaluate_block_buffer->as_tensor();
      evaluate_ebc_outptut_.push_back(core_helper::convert_native_tensor_to_core_tensor(
          continous_evaluate_emb_output, core::DeviceType::GPU));
    }
  }

  ebc_grad_key_list_.resize(resource_manager_->get_local_gpu_count());
  ebc_num_grad_key_list_.resize(resource_manager_->get_local_gpu_count());
  ebc_grad_id_space_offset_list_.resize(resource_manager_->get_local_gpu_count());
  ebc_num_grad_key_id_space_offset_list_.resize(resource_manager_->get_local_gpu_count());
  ebc_grad_ev_list_.resize(resource_manager_->get_local_gpu_count());
  ebc_grad_ev_offset_list_.resize(resource_manager_->get_local_gpu_count());
  ebc_grad_id_space_list_.resize(resource_manager_->get_local_gpu_count());

  for (int embedding_id = 0; embedding_id < param.num_embedding; ++embedding_id) {
    embedding::EmbeddingParam& emb_param = param.embedding_params[embedding_id];
    std::string top_name = embedding_collection_placeholder.top_names_[embedding_id];
    int emb_out_dims = (emb_param.combiner == embedding::Combiner::Concat)
                           ? emb_param.hotness * emb_param.ev_size
                           : emb_param.ev_size;

    activate_tensor(tensor_active_, top_name);
    tensor_shape_info_raw_.insert({top_name, {solver_.batchsize, 1, emb_out_dims}});
  }
}

void Model::add_internal(DenseLayer& dense_layer) {
  embedding_dependent_ = false;
  for (auto& bottom_name : dense_layer.bottom_names) {
    deactivate_tensor(tensor_active_, bottom_name);
    if (embedding_dependent_tensors_.find(bottom_name) != embedding_dependent_tensors_.end()) {
      embedding_dependent_ = true;
    }
  }
  for (auto& top_name : dense_layer.top_names) {
    activate_tensor(tensor_active_, top_name);
    if (embedding_dependent_) {
      embedding_dependent_tensors_.insert(top_name);
    }
  }
  std::string input_names = join(dense_layer.bottom_names, ",");
  std::string output_names = join(dense_layer.top_names, ",");
  input_output_info_.push_back(std::make_pair(input_names, output_names));
  if (solver_.use_mixed_precision) {
    layer_info_.push_back(LAYER_TYPE_TO_STRING_MP[dense_layer.layer_type]);
  } else {
    layer_info_.push_back(LAYER_TYPE_TO_STRING[dense_layer.layer_type]);
  }
  add_dense_layer(dense_layer);
}

void Model::add(GroupDenseLayer& group_dense_layer) {
  switch (group_dense_layer.group_layer_type) {
    case GroupLayer_t::GroupFusedInnerProduct: {
      size_t num_layers = group_dense_layer.num_outputs.size();
      std::vector<std::vector<std::string>> tensor_names_list(num_layers + 1,
                                                              std::vector<std::string>());
      for (auto& bottom_name : group_dense_layer.bottom_name_list) {
        tensor_names_list[0].push_back(bottom_name);
      }
      for (unsigned int i = 1; i < num_layers; i++) {
        std::string tensor_name = group_dense_layer.top_name_list[i - 1];
        tensor_names_list[i].push_back(tensor_name);
        tensor_names_list[i].push_back(tensor_name + "_mask");
        tensor_names_list[i].push_back(tensor_name + "_dRelu");
        tensor_names_list[i].push_back(tensor_name + "_db");
      }
      std::string top_name = group_dense_layer.top_name_list[num_layers - 1];
      tensor_names_list[num_layers].push_back(top_name);
      if (solver_.use_mixed_precision) {
        // leverage FusedReluBiasFullyConnectedLayer
        DenseLayer fused_fc_head_layer =
            DenseLayer(Layer_t::FusedInnerProduct, tensor_names_list[0], tensor_names_list[1]);
        fused_fc_head_layer.num_output = group_dense_layer.num_outputs[0];
        fused_fc_head_layer.pos_type = FcPosition_t::Head;
        fused_fc_head_layer.act_type = Activation_t::Relu;
        add(fused_fc_head_layer);
        for (unsigned int i = 1; i < num_layers - 1; i++) {
          DenseLayer fused_fc_body_layer = DenseLayer(
              Layer_t::FusedInnerProduct, tensor_names_list[i], tensor_names_list[i + 1]);
          fused_fc_body_layer.num_output = group_dense_layer.num_outputs[i];
          fused_fc_body_layer.pos_type = FcPosition_t::Body;
          fused_fc_body_layer.act_type = Activation_t::Relu;
          add(fused_fc_body_layer);
        }
        DenseLayer fused_fc_tail_layer =
            DenseLayer(Layer_t::FusedInnerProduct, tensor_names_list[num_layers - 1],
                       tensor_names_list[num_layers]);
        fused_fc_tail_layer.num_output = group_dense_layer.num_outputs[num_layers - 1];
        fused_fc_tail_layer.pos_type = FcPosition_t::Tail;
        fused_fc_tail_layer.act_type = group_dense_layer.last_act_type;
        add(fused_fc_tail_layer);
        // TODO: support fp32 for FusedReluBiasFullyConnectedLayer
      } else {
        HCTR_OWN_THROW(
            Error_t::WrongInput,
            "GroupFusedInnerProduct can only be used when use_mixed_precision is set true");
      }
      break;
    }
    default: {
      assert(!"Error: no such group layer && should never get here!");
    }
  }
}

void Model::graph_analysis() {
  HCTR_LOG(INFO, ROOT, "Graph analysis to resolve tensor dependency\n");
  std::map<std::string, unsigned int> tensor_usage;
  std::map<std::string, DenseLayer> tensor_slice_layer;
  std::map<std::string, unsigned int> tensor_slice_index;
  for (auto& dense_layer : dense_layer_params_raw_) {
    for (auto& bottom_name : dense_layer.bottom_names) {
      analyze_tensor(tensor_usage, bottom_name);
    }
  }
  for (auto iter = tensor_usage.begin(); iter != tensor_usage.end(); iter++) {
    if (iter->second > 5) {
      HCTR_OWN_THROW(Error_t::WrongInput, "The graph should not include more than 5-way branches");
    }
    if (iter->second > 1) {
      std::vector<std::string> bottom_names{iter->first};
      std::vector<std::string> top_names;
      std::vector<std::pair<int, int>> ranges;
      for (unsigned int i = 0; i < iter->second; i++) {
        top_names.push_back(iter->first + "_slice" + std::to_string(i));
        ranges.emplace_back(std::make_pair(0, tensor_shape_info_raw_[iter->first][1]));
      }
      DenseLayer slice_layer(Layer_t::Slice, bottom_names, top_names);
      slice_layer.ranges = ranges;
      tensor_slice_layer.insert(std::pair<std::string, DenseLayer>(iter->first, slice_layer));
      tensor_slice_index.insert(std::pair<std::string, unsigned int>(iter->first, 0));
      HCTR_LOG(INFO, ROOT, "Add Slice layer for tensor: %s, creating %d copies\n",
               iter->first.c_str(), iter->second);
    }
  }
  for (auto& dense_layer : dense_layer_params_raw_) {
    bool flag = true;
    for (auto& bottom_name : dense_layer.bottom_names) {
      if (tensor_usage[bottom_name] > 1) {
        flag = false;
        break;
      }
    }
    if (flag) {
      dense_layer_params_.push_back(dense_layer);
    } else {
      DenseLayer new_dense_layer = dense_layer;
      for (unsigned int i = 0; i < new_dense_layer.bottom_names.size(); i++) {
        std::string old_bottom_name = new_dense_layer.bottom_names[i];
        if (tensor_slice_index.find(old_bottom_name) != tensor_slice_index.end()) {
          auto iter = tensor_slice_layer.find(old_bottom_name);
          if (tensor_slice_index[old_bottom_name] == 0) {
            dense_layer_params_.push_back(iter->second);
          }
          std::string new_bottom_name = iter->second.top_names[tensor_slice_index[old_bottom_name]];
          tensor_slice_index[old_bottom_name] += 1;
          new_dense_layer.bottom_names[i] = new_bottom_name;
        }
      }
      dense_layer_params_.push_back(new_dense_layer);
    }
  }
  for (auto& dense_layer : dense_layer_params_) {
    add_internal(dense_layer);
  }
}

void Model::compile() {
  if (!graph_finalized_) {
    graph_analysis();
    graph_finalized_ = true;
  }
  if (data_input_info_.size() < 3 || layer_info_.size() < 2) {
    HCTR_OWN_THROW(Error_t::IllegalCall, "The model should include input and at least two layers");
  }
  HCTR_PRINT(INFO,
             "===================================================Model "
             "Compile===================================================\n");
  for (size_t i = 0; i < resource_manager_->get_local_gpu_count(); i++) {
    if (solver_.use_mixed_precision) {
      networks_[i]->optimizer_ = std::move(Optimizer::Create(
          opt_params_, train_weight_buff_list_[i]->as_tensor(),
          train_weight_buff_half_list_[i]->as_tensor(), wgrad_buff_half_list_[i]->as_tensor(),
          solver_.scaler, opt_buff_half_list_[i], resource_manager_->get_local_gpu(i),
          solver_.use_mixed_precision));
    } else {
      networks_[i]->optimizer_ = std::move(
          Optimizer::Create(opt_params_, train_weight_buff_list_[i]->as_tensor(),
                            train_weight_buff_half_list_[i]->as_tensor(),
                            wgrad_buff_list_[i]->as_tensor(), solver_.scaler, opt_buff_list_[i],
                            resource_manager_->get_local_gpu(i), solver_.use_mixed_precision));
    }
    if (solver_.overlap_lr) networks_[i]->optimizer_->set_skip_lr_update();

    networks_[i]->train_weight_tensor_ = train_weight_buff_list_[i]->as_tensor();
    networks_[i]->train_weight_tensor_half_ = train_weight_buff_half_list_[i]->as_tensor();
    networks_[i]->wgrad_tensor_ = wgrad_buff_list_[i]->as_tensor();
    networks_[i]->wgrad_tensor_half_ = wgrad_buff_half_list_[i]->as_tensor();
    networks_[i]->evaluate_weight_tensor_ = evaluate_weight_buff_list_[i]->as_tensor();
    networks_[i]->evaluate_weight_tensor_half_ = evaluate_weight_buff_half_list_[i]->as_tensor();
    networks_[i]->opt_tensor_ = opt_buff_list_[i]->as_tensor();
    networks_[i]->opt_tensor_half_ = opt_buff_half_list_[i]->as_tensor();
    CudaDeviceContext context(resource_manager_->get_local_gpu(i)->get_device_id());
    blobs_buff_list_[i]->allocate();

    // Check that there is a loss for every associated label and set the internal weight of the loss
    // object
    std::map<std::string, std::unique_ptr<ILoss>>::iterator loss_lookup;
    for (std::map<std::string, float>::iterator iter = label_weights_.begin();
         iter != label_weights_.end(); ++iter) {
      loss_lookup = networks_[i]->train_losses_.find(iter->first);
      if (loss_lookup == networks_[i]->train_losses_.end()) {
        HCTR_OWN_THROW(Error_t::WrongInput, "Label weight names and losses do not match.");
      }
      loss_lookup->second->set_label_weight(iter->second);

      loss_lookup = networks_[i]->evaluate_losses_.find(iter->first);
      if (loss_lookup == networks_[i]->evaluate_losses_.end()) {
        HCTR_OWN_THROW(Error_t::WrongInput, "Label weight names and losses do not match.");
      }
      loss_lookup->second->set_label_weight(iter->second);
    }
  }
  exchange_wgrad_->allocate();
  buff_allocated_ = true;
#ifndef DATA_READING_TEST
#pragma omp parallel num_threads(networks_.size())
  {
    size_t id = omp_get_thread_num();
    networks_[id]->initialize();
    if (solver_.use_algorithm_search) {
      networks_[id]->search_algorithm();
    }
    HCTR_LIB_THROW(cudaStreamSynchronize(resource_manager_->get_local_gpu(id)->get_stream()));
  }
#endif
  init_params_for_dense_();
  if (solver_.perf_logging) {
    for (size_t i = 0; i < dense_layer_params_.size(); i++) {
      bool is_trainable =
          TRAINABLE_LAYERS.find(dense_layer_params_[i].layer_type) != TRAINABLE_LAYERS.end();
      if (is_trainable) {
        std::string output_names = join(dense_layer_params_[i].top_names, "-");
        HCTR_LOG_ARGS(timer_log.elapsedMilliseconds(), "weights_initialization", output_names);
      }
    }
  }
  init_params_for_sparse_();
  if (etc_params_->use_embedding_training_cache) {
    init_embedding_training_cache_(etc_params_->ps_types, etc_params_->sparse_models,
                                   etc_params_->local_paths, etc_params_->hmem_cache_configs);
  }
  int num_total_gpus = resource_manager_->get_global_gpu_count();
  int label_dim = input_params_[0].labels_.begin()->second;
  for (const auto& metric : solver_.metrics_spec) {
    metrics_.emplace_back(std::move(metrics::Metric::Create(
        metric.first, solver_.use_mixed_precision, solver_.batchsize_eval / num_total_gpus,
        solver_.max_eval_batches, label_dim, resource_manager_)));
  }

  if (solver_.use_holistic_cuda_graph) {
    train_graphs_.resize(networks_.size());
  }

  for (size_t i = 0; i < resource_manager_->get_local_gpu_count(); i++) {
    auto& gpu_resource = resource_manager_->get_local_gpu(i);
    CudaCPUDeviceContext context(gpu_resource->get_device_id());
    cudaEvent_t event;
    HCTR_LIB_THROW(cudaEventCreateWithFlags(&event, cudaEventDisableTiming));
    fork_events_.push_back(event);
  }

  // TODO: currently it is only for HE
  if (embeddings_.size() == 1) {
    auto lr_scheds = embeddings_[0]->get_learning_rate_schedulers();
    for (size_t i = 0; i < lr_scheds.size(); i++) {
      if (solver_.overlap_lr) {
        lr_scheds[i]->set_overlapped();
      }
      networks_[i]->set_learning_rate_scheduler(lr_scheds[i]);
    }
  }

  auto train_data_reader_ar_i64 = dynamic_cast<AsyncReader<long long>*>(train_data_reader_.get());
  auto eval_data_reader_ar_i64 = dynamic_cast<AsyncReader<long long>*>(evaluate_data_reader_.get());
  auto init_data_reader_ar_i64 = dynamic_cast<AsyncReader<long long>*>(init_data_reader_.get());

  auto train_data_reader_ar_i32 =
      dynamic_cast<AsyncReader<unsigned int>*>(train_data_reader_.get());
  auto eval_data_reader_ar_i32 =
      dynamic_cast<AsyncReader<unsigned int>*>(evaluate_data_reader_.get());
  auto init_data_reader_ar_i32 = dynamic_cast<AsyncReader<unsigned int>*>(init_data_reader_.get());

  // If doing async indices, init them before touching the data
  for (size_t i = 0; i < sparse_embedding_params_.size(); i++) {
    if (sparse_embedding_params_[i].embedding_type == Embedding_t::HybridSparseEmbedding) {
      if (solver_.use_mixed_precision && solver_.i64_input_key) {
        auto hybrid_embedding =
            dynamic_cast<HybridSparseEmbedding<long long, __half>*>(embeddings_[i].get());
        hybrid_embedding->setup_async_mode(train_data_reader_ar_i64, eval_data_reader_ar_i64,
                                           solver_.eval_overlap, solver_.use_holistic_cuda_graph);
      } else if (solver_.use_mixed_precision && !solver_.i64_input_key) {
        auto hybrid_embedding =
            dynamic_cast<HybridSparseEmbedding<unsigned int, __half>*>(embeddings_[i].get());
        hybrid_embedding->setup_async_mode(train_data_reader_ar_i32, eval_data_reader_ar_i32,
                                           solver_.eval_overlap, solver_.use_holistic_cuda_graph);
      } else if (!solver_.use_mixed_precision && solver_.i64_input_key) {
        auto hybrid_embedding =
            dynamic_cast<HybridSparseEmbedding<long long, float>*>(embeddings_[i].get());
        hybrid_embedding->setup_async_mode(train_data_reader_ar_i64, eval_data_reader_ar_i64,
                                           solver_.eval_overlap, solver_.use_holistic_cuda_graph);
      } else {
        auto hybrid_embedding =
            dynamic_cast<HybridSparseEmbedding<unsigned int, float>*>(embeddings_[i].get());
        hybrid_embedding->setup_async_mode(train_data_reader_ar_i32, eval_data_reader_ar_i32,
                                           solver_.eval_overlap, solver_.use_holistic_cuda_graph);
      }
    }
  }

  // start to touch dataset, so we can record run_start
  if (solver_.perf_logging) {
    HCTR_LOG_ARGS(timer_log.elapsedMilliseconds(), "init_stop");
    HCTR_LOG_ARGS(timer_log.elapsedMilliseconds(), "run_start");
  }

  if (init_data_reader_ar_i32) {
    init_data_reader_ar_i32->start();
    init_data_reader_ar_i32->read_a_batch_to_device();
  }
  if (init_data_reader_ar_i64) {
    init_data_reader_ar_i64->start();
    init_data_reader_ar_i64->read_a_batch_to_device();
  }

  size_t embed_wgrad_size = 0;
  for (size_t i = 0; i < sparse_embedding_params_.size(); i++) {
    if (sparse_embedding_params_[i].embedding_type == Embedding_t::HybridSparseEmbedding) {
      if (solver_.use_mixed_precision && solver_.i64_input_key) {
        auto hybrid_embedding =
            dynamic_cast<HybridSparseEmbedding<long long, __half>*>(embeddings_[i].get());
        hybrid_embedding->init_model(init_data_reader_ar_i64->get_value_tensors(),
                                     embed_wgrad_size);
      } else if (solver_.use_mixed_precision && !solver_.i64_input_key) {
        auto hybrid_embedding =
            dynamic_cast<HybridSparseEmbedding<unsigned int, __half>*>(embeddings_[i].get());
        hybrid_embedding->init_model(init_data_reader_ar_i32->get_value_tensors(),
                                     embed_wgrad_size);
      } else if (!solver_.use_mixed_precision && solver_.i64_input_key) {
        auto hybrid_embedding =
            dynamic_cast<HybridSparseEmbedding<long long, float>*>(embeddings_[i].get());
        hybrid_embedding->init_model(init_data_reader_ar_i64->get_value_tensors(),
                                     embed_wgrad_size);
      } else {
        auto hybrid_embedding =
            dynamic_cast<HybridSparseEmbedding<unsigned int, float>*>(embeddings_[i].get());
        hybrid_embedding->init_model(init_data_reader_ar_i32->get_value_tensors(),
                                     embed_wgrad_size);
      }
    }
  }

  if (solver_.perf_logging) {
    for (size_t i = 0; i < sparse_embedding_params_.size(); i++) {
      HCTR_LOG_ARGS(timer_log.elapsedMilliseconds(), "weights_initialization",
                    sparse_embedding_params_[i].sparse_embedding_name);
    }
  }

  if (solver_.grouped_all_reduce) {
    exchange_wgrad_->update_embed_wgrad_size(embed_wgrad_size);
  }

#ifdef ENABLE_MPI
  if (resource_manager_->get_num_process() > 1) {
    resource_manager_->set_ready_to_transfer();
  }
#endif
}

void Model::compile(std::vector<std::string>& label_names, std::vector<float>& label_weights) {
  update_label_weights(label_names, label_weights);
  compile();
}

void Model::update_label_weights(std::vector<std::string>& label_names,
                                 std::vector<float>& label_weights) {
  // Add implementation and support in next merge request
  if (label_names.size() != label_weights.size()) {
    HCTR_OWN_THROW(Error_t::WrongInput, "Must have the same number of label names and weights");
  }
  std::map<std::string, float>::iterator loss_lookup;
  for (size_t i = 0; i < label_names.size(); ++i) {
    loss_lookup = label_weights_.find(label_names[i]);
    if (loss_lookup == label_weights_.end()) {
      HCTR_OWN_THROW(Error_t::WrongInput, "Label name not found: " + label_names[i]);
    }
    loss_lookup->second = label_weights[i];
  }
}

void Model::load_dense_optimizer_states(const std::string& dense_opt_states_file) {
  if (!buff_allocated_) {
    HCTR_OWN_THROW(Error_t::IllegalCall,
                   "Cannot load the dense optimizer states before calling Model.compile()");
  }
  load_opt_states_for_dense_(dense_opt_states_file, solver_.data_source_params);
}

void Model::load_sparse_optimizer_states(const std::vector<std::string>& sparse_opt_states_files) {
  if (!buff_allocated_) {
    HCTR_OWN_THROW(Error_t::IllegalCall,
                   "Cannot load the sparse optimizer states before "
                   "calling Model.compile()");
  }
  if (etc_params_->use_embedding_training_cache) {
    HCTR_OWN_THROW(Error_t::IllegalCall,
                   "Cannot load the sparse optimizer states after "
                   "embedding training cache is created");
  }
  if (sparse_opt_states_files.size() != embeddings_.size()) {
    HCTR_OWN_THROW(Error_t::WrongInput,
                   "The size of sparse opt state files should be "
                   "equal to the number of embeddings");
  }
  load_opt_states_for_sparse_(sparse_opt_states_files, solver_.data_source_params);
}

void Model::load_sparse_optimizer_states(
    const std::map<std::string, std::string>& sparse_opt_states_files_map) {
  if (!buff_allocated_) {
    HCTR_OWN_THROW(Error_t::IllegalCall,
                   "Cannot load the sparse optimizer states before "
                   "calling Model.compile()");
  }
  if (etc_params_->use_embedding_training_cache) {
    HCTR_OWN_THROW(Error_t::IllegalCall,
                   "Cannot load the sparse optimizer states after "
                   "model oversubscriber is created");
  }
  for (auto iter = sparse_opt_states_files_map.begin(); iter != sparse_opt_states_files_map.end();
       iter++) {
    if (embeddings_map_.find(iter->first) == embeddings_map_.end()) {
      HCTR_OWN_THROW(Error_t::WrongInput, "No such embedding name: " + iter->first);
    }
    auto embedding_target = embeddings_map_.find(iter->first)->second;
    std::ifstream sparse_opt_stream(iter->first, std::ifstream::binary);
    if (!sparse_opt_stream.is_open()) {
      HCTR_OWN_THROW(Error_t::WrongInput, "Cannot open sparse optimizer states file");
    }
    HCTR_LOG_S(INFO, ROOT) << "Loading sparse optimizer states: " << iter->first << std::endl;
    embedding_target->load_opt_states(sparse_opt_stream, iter->first, solver_.data_source_params);
    sparse_opt_stream.close();
  }
}

void Model::load_dense_weights(const std::string& dense_model_file) {
  if (!buff_allocated_) {
    HCTR_OWN_THROW(Error_t::IllegalCall,
                   "Cannot load the dense weights before "
                   "calling Model.compile()");
  }
  load_params_for_dense_(dense_model_file, solver_.data_source_params);
}

void Model::load_sparse_weights(const std::vector<std::string>& sparse_embedding_files) {
  if (!buff_allocated_) {
    HCTR_OWN_THROW(Error_t::IllegalCall,
                   "Cannot load the sparse weights before "
                   "calling Model.compile()");
  }
  if (etc_params_->use_embedding_training_cache) {
    HCTR_OWN_THROW(Error_t::IllegalCall,
                   "Cannot load the sparse weights after "
                   "embedding training cache is created");
  }
  if (sparse_embedding_files.size() != embeddings_.size()) {
    HCTR_OWN_THROW(Error_t::WrongInput,
                   "The size of sparse embedding files should be "
                   "equal to the number of embeddings");
  }
  load_params_for_sparse_(sparse_embedding_files, solver_.data_source_params);
}

void Model::load_sparse_weights(
    const std::map<std::string, std::string>& sparse_embedding_files_map) {
  if (!buff_allocated_) {
    HCTR_OWN_THROW(Error_t::IllegalCall,
                   "Cannot load the sparse weights before "
                   "calling Model.compile()");
  }
  if (etc_params_->use_embedding_training_cache) {
    HCTR_OWN_THROW(Error_t::IllegalCall,
                   "Cannot load the sparse weights after "
                   "model oversubscriber is created");
  }
  for (auto iter = sparse_embedding_files_map.begin(); iter != sparse_embedding_files_map.end();
       iter++) {
    if (embeddings_map_.find(iter->first) == embeddings_map_.end()) {
      HCTR_OWN_THROW(Error_t::WrongInput, "No such embedding name: " + iter->first);
    }
    auto embedding_target = embeddings_map_.find(iter->first)->second;
    HCTR_LOG_S(INFO, ROOT) << "Loading sparse model: " << iter->second << std::endl;
    embedding_target->load_parameters(iter->second, solver_.data_source_params);
  }
}

void Model::summary() {
  if (!graph_finalized_) {
    graph_analysis();
    graph_finalized_ = true;
  }
  if (data_input_info_.size() < 3 || layer_info_.size() < 2) {
    HCTR_OWN_THROW(Error_t::IllegalCall,
                   "The model should include input and at "
                   "least two layers");
  }
  for (auto tensor_entry : train_tensor_entries_list_[0]) {
    tensor_shape_info_.insert(std::make_pair(tensor_entry.name, tensor_entry.bag.get_dimensions()));
  }
  HCTR_PRINT(INFO,
             "============================================"
             "=======Model "
             "Summary====================================="
             "==============\n");
  auto log = HCTR_LOG_S(INFO, ROOT);
  log << std::left << std::setw(40) << std::setfill(' ') << "label" << std::left << std::setw(30)
      << std::setfill(' ') << "Dense" << std::left << std::setw(30) << std::setfill(' ') << "Sparse"
      << std::endl;
  log << std::left << std::setw(40) << std::setfill(' ') << data_input_info_[0] << std::left
      << std::setw(30) << std::setfill(' ') << data_input_info_[1] << " " << std::left
      << std::setw(30) << std::setfill(' ') << data_input_info_[2] << std::endl;
  log << std::left << std::setw(40) << std::setfill(' ')
      << get_tensor_shape(data_input_info_[0], tensor_shape_info_) << std::left << std::setw(40)
      << std::setfill(' ') << get_tensor_shape(data_input_info_[1], tensor_shape_info_)
      << std::endl;
  log << "————————————————————————————————————————————————"
         "—————————————————————————————————"
         "—————————————————————————————————"
      << std::endl;
  log << std::left << std::setw(40) << std::setfill(' ') << "Layer Type" << std::left
      << std::setw(30) << std::setfill(' ') << "Input Name" << std::left << std::setw(30)
      << std::setfill(' ') << "Output Name" << std::left << std::setw(30) << std::setfill(' ')
      << "Output Shape" << std::endl;
  log << "————————————————————————————————————————————————"
         "—————————————————————————————————"
         "—————————————————————————————————"
      << std::endl;
  for (size_t i = 0; i < layer_info_.size(); ++i) {
    std::vector<std::string> layer_type{layer_info_[i]};
    std::vector<std::string> input_names;
    std::vector<std::string> output_names;
    split(input_output_info_[i].first, ',', input_names);
    split(input_output_info_[i].second, ',', output_names);
    size_t lines =
        input_names.size() > output_names.size() ? input_names.size() : output_names.size();
    layer_type.insert(layer_type.end(), lines - 1, "");
    if (lines > input_names.size()) {
      input_names.insert(input_names.end(), lines - input_names.size(), "");
    }
    if (lines > output_names.size()) {
      output_names.insert(output_names.end(), lines - output_names.size(), "");
    }
    for (size_t j = 0; j < lines; j++) {
      log << std::left << std::setw(40) << std::setfill(' ') << layer_type[j] << std::left
          << std::setw(30) << std::setfill(' ') << input_names[j] << std::left << std::setw(30)
          << std::setfill(' ') << output_names[j] << std::left << std::setw(30) << std::setfill(' ')
          << get_tensor_shape(output_names[j], tensor_shape_info_) << std::endl;
    }
    log << "----------------------------------------------"
           "-----------------------------------"
           "---------------------------------"
        << std::endl;
  }
}

void Model::set_source(std::vector<std::string> source, std::vector<std::string> keyset,
                       std::string eval_source) {
  if (solver_.repeat_dataset || !etc_params_->use_embedding_training_cache) {
    HCTR_OWN_THROW(Error_t::IllegalCall,
                   "The set source method can only be used under the "
                   "embedding training cache mode");
  }
  if (source.size() != keyset.size()) {
    HCTR_OWN_THROW(Error_t::WrongInput,
                   "The number of training data sources should equal "
                   "that of the keyset files");
  }
  if (set_source_flag_) {
    etc_params_->incremental_keyset_files.insert(etc_params_->incremental_keyset_files.end(),
                                                 reader_params_.keyset.begin(),
                                                 reader_params_.keyset.end());
    set_source_flag_ = false;
  }
  reader_params_.source.assign(source.begin(), source.end());
  reader_params_.keyset.assign(keyset.begin(), keyset.end());
  reader_params_.eval_source.assign(eval_source);

  auto it{etc_params_->incremental_keyset_files.end()};
  etc_params_->incremental_keyset_files.insert(it, keyset.begin(), keyset.end());
}

void Model::set_source(std::string source, std::string eval_source) {
  if (solver_.repeat_dataset || etc_params_->use_embedding_training_cache) {
    HCTR_OWN_THROW(Error_t::IllegalCall,
                   "The set source method can only be "
                   "used under the epoch mode");
  }
  std::vector<std::string>().swap(reader_params_.source);
  reader_params_.source.push_back(source);
  reader_params_.eval_source.assign(eval_source);
}

void print_class_aucs(std::vector<float> class_aucs) {
  if (class_aucs.size() > 1) {
    HCTR_LOG_S(INFO, ROOT) << "Evaluation, AUC: {";
    for (size_t i = 0; i < class_aucs.size(); i++) {
      if (i > 0) {
        HCTR_PRINT(INFO, ", ");
      }
      HCTR_PRINT(INFO, "%f", class_aucs[i]);
    }
    HCTR_PRINT(INFO, "}\n");
  }
}

void Model::fit(int num_epochs, int max_iter, int display, int eval_interval, int snapshot,
                std::string snapshot_prefix) {
  if (!buff_allocated_) {
    HCTR_OWN_THROW(Error_t::IllegalCall,
                   "Cannot start the training process "
                   "before calling Model.compile()");
  }
  if (solver_.repeat_dataset && max_iter <= 0) {
    HCTR_OWN_THROW(Error_t::WrongInput, "Require max_iter>0 under non-epoch mode");
  }
  if (!solver_.repeat_dataset && !etc_params_->use_embedding_training_cache && num_epochs <= 0) {
    HCTR_OWN_THROW(Error_t::WrongInput, "Require num_epochs>0 under epoch mode");
  }
  if (etc_params_->use_embedding_training_cache && !etc_created_) {
    HCTR_OWN_THROW(Error_t::IllegalCall,
                   "The embedding training cache should "
                   "be created first");
  }
  high_level_eval_ = true;

  HugeCTR::Timer timer;
  HugeCTR::Timer timer_train;
  HugeCTR::Timer timer_eval;

  bool epoch_mode = !solver_.repeat_dataset;
  bool etc_mode = etc_params_->use_embedding_training_cache;
  int etc_epochs = num_epochs < 1 ? 1 : num_epochs;
  HCTR_PRINT(INFO,
             "============================================"
             "=========Model "
             "Fit========================================="
             "============\n");
  if (epoch_mode && !etc_mode) {
    HCTR_LOG(INFO, ROOT, "Use epoch mode with number of epochs: %d\n", num_epochs);
  } else if (epoch_mode && etc_mode) {
    HCTR_LOG(INFO, ROOT,
             "Use embedding training cache mode with "
             "number of training sources: %zu, number of "
             "epochs: %d\n",
             reader_params_.source.size(), etc_epochs);
  } else {
    HCTR_LOG(INFO, ROOT,
             "Use non-epoch mode with number of "
             "iterations: %d\n",
             max_iter);
  }
  HCTR_LOG(INFO, ROOT, "Training batchsize: %d, evaluation batchsize: %d\n", solver_.batchsize,
           solver_.batchsize_eval);
  HCTR_LOG(INFO, ROOT, "Evaluation interval: %d, snapshot interval: %d\n", eval_interval, snapshot);
  // FYI, A string literal is statically allocated so we
  // can assume it is safe to return it.
  auto b2s = [](const char val) { return val ? "True" : "False"; };

  HCTR_LOG(INFO, ROOT, "Dense network trainable: %s\n", b2s(is_dense_trainable_));
  for (auto iter = embeddings_map_.begin(); iter != embeddings_map_.end(); iter++) {
    HCTR_LOG(INFO, ROOT, "Sparse embedding %s trainable: %s\n", iter->first.c_str(),
             b2s(iter->second->is_trainable()));
  }
  HCTR_LOG(INFO, ROOT,
           "Use mixed precision: %s, scaler: %f, use cuda "
           "graph: %s\n",
           b2s(solver_.use_mixed_precision), solver_.scaler, b2s(solver_.use_cuda_graph));
  HCTR_LOG(INFO, ROOT, "lr: %f, warmup_steps: %zu, end_lr: %f\n", solver_.lr, solver_.warmup_steps,
           solver_.end_lr);
  HCTR_LOG(INFO, ROOT,
           "decay_start: %zu, decay_steps: %zu, "
           "decay_power: %f\n",
           solver_.decay_start, solver_.decay_steps, solver_.decay_power);
  timer.start();
  timer_train.start();

  bool is_first_train_batch_after_eval = true;
  if (epoch_mode && !etc_mode) {
    int iter = 0;
    int batches;
    auto data_reader_train = this->get_train_data_reader();
    auto data_reader_eval = this->get_evaluate_data_reader();
    if (!data_reader_eval_status_) {
      data_reader_eval->set_source(reader_params_.eval_source);
      data_reader_eval_status_ = true;
    }
    HCTR_LOG_S(INFO, ROOT) << "Training source file: " << reader_params_.source[0] << std::endl;
    HCTR_LOG_S(INFO, ROOT) << "Evaluation source file: " << reader_params_.eval_source << std::endl;
    for (int e = 0; e < num_epochs; e++) {
      HCTR_LOG_S(INFO, ROOT) << "-----------------------------------Epoch " << e
                             << "-----------------------------------" << std::endl;
      data_reader_train->set_source(reader_params_.source[0]);
      data_reader_train_status_ = true;
      do {
        float lr = 0;
        if (embeddings_.empty() || !this->use_gpu_learning_rate_scheduling()) {
          lr = lr_sch_->get_next();
          this->set_learning_rate(lr);
        }
        data_reader_train_status_ = this->train(is_first_train_batch_after_eval);
        is_first_train_batch_after_eval = false;
        if (display > 0 && iter % display == 0 && iter != 0) {
          timer_train.stop();
          float loss = 0;
          this->get_current_loss(&loss);
          if (isnan(loss)) {
            throw std::runtime_error(std::string("Train Runtime error: Loss "
                                                 "cannot converge") +
                                     " " + __FILE__ + ":" + std::to_string(__LINE__) + " \n");
          }
          if (!solver_.use_holistic_cuda_graph) {
            HCTR_LOG_S(INFO, ROOT) << "Iter: " << iter << " Time(" << display
                                   << " iters): " << timer_train.elapsedSeconds()
                                   << "s Loss: " << loss << " lr:" << lr << std::endl;
          } else {
            HCTR_LOG_S(INFO, ROOT)
                << "Iter: " << iter << " Time(" << display
                << " iters): " << timer_train.elapsedSeconds() << "s Loss: " << loss << std::endl;
          }
          timer_train.start();
        }
        if (eval_interval > 0 && iter % eval_interval == 0 && iter != 0) {
          this->check_overflow();
          this->copy_weights_for_evaluation();
          batches = 0;
          is_first_train_batch_after_eval = true;
          timer_eval.start();
          while (data_reader_eval_status_) {
            if (solver_.max_eval_batches == 0 || batches >= solver_.max_eval_batches) {
              break;
            }
            data_reader_eval_status_ = this->eval(batches == 0);
            batches++;
          }
          if (!data_reader_eval_status_) {
            data_reader_eval->set_source(reader_params_.eval_source);
            data_reader_eval_status_ = true;
          }
          timer_eval.stop();
          auto eval_metrics = this->get_eval_metrics();
          size_t metric_id = 0;
          for (auto& eval_metric : eval_metrics) {
            metric_id++;
            HCTR_LOG_S(INFO, ROOT)
                << "Evaluation, " << eval_metric.first << ": " << eval_metric.second << std::endl;
            if (!eval_metric.first.compare("AUC")) {
              print_class_aucs(metrics_[metric_id - 1]->get_per_class_metric());
              const auto auc_threshold = solver_.metrics_spec[HugeCTR::metrics::Type::AUC];
              if (eval_metric.second > auc_threshold) {
                timer.stop();
                HCTR_LOG(INFO, ROOT,
                         "Hit target accuracy AUC %f at "
                         "%d / %d epochs"
                         " %d global iterations with "
                         "batchsize %d in %.2fs."
                         " Average speed %f records/s.\n",
                         auc_threshold, e, num_epochs, iter, solver_.batchsize,
                         timer.elapsedSeconds(),
                         float(iter) * solver_.batchsize / timer.elapsedSeconds());
                return;
              }
            }
          }
          HCTR_LOG_S(INFO, ROOT) << "Eval Time for " << solver_.max_eval_batches
                                 << " iters: " << timer_eval.elapsedSeconds() << "s" << std::endl;
        }
        if (snapshot > 0 && iter % snapshot == 0 && iter != 0) {
          this->download_params_to_files(snapshot_prefix, iter);
        }
        iter++;
      } while (data_reader_train_status_);
      timer.stop();
    }  // end for epoch
    HCTR_LOG(INFO, ROOT,
             "Finish %d epochs %d global iterations with "
             "batchsize %d in %.2fs.\n",
             num_epochs, iter, solver_.batchsize, timer.elapsedSeconds());
  } else if (epoch_mode && etc_mode) {
    int iter = 0;
    int batches;
    auto data_reader_train = this->get_train_data_reader();
    auto data_reader_eval = this->get_evaluate_data_reader();
    auto embedding_training_cache = this->get_embedding_training_cache();
    if (!data_reader_eval_status_) {
      data_reader_eval->set_source(reader_params_.eval_source);
      data_reader_eval_status_ = true;
    }
    HCTR_LOG_S(INFO, ROOT) << "Evaluation source file: " << reader_params_.eval_source << std::endl;
    bool is_first_train_batch_after_eval = true;
    for (int e = 0; e < etc_epochs; e++) {
      for (unsigned int f = 0; f < reader_params_.source.size(); f++) {
        HCTR_LOG_S(INFO, ROOT) << "--------------------Epoch " << e
                               << ", source file: " << reader_params_.source[f]
                               << "--------------------" << std::endl;
        data_reader_train->set_source(reader_params_.source[f]);
        data_reader_train_status_ = true;
        embedding_training_cache->update(reader_params_.keyset[f]);
        do {
          float lr = 0;
          if (embeddings_.empty() || !this->use_gpu_learning_rate_scheduling()) {
            lr = lr_sch_->get_next();
            this->set_learning_rate(lr);
          }
          data_reader_train_status_ = this->train(is_first_train_batch_after_eval);
          is_first_train_batch_after_eval = false;
          if (display > 0 && iter % display == 0 && iter != 0) {
            timer_train.stop();
            float loss = 0;
            this->get_current_loss(&loss);
            if (isnan(loss)) {
              throw std::runtime_error(std::string("Train Runtime error: Loss "
                                                   "cannot converge") +
                                       " " + __FILE__ + ":" + std::to_string(__LINE__) + " \n");
            }
            if (!solver_.use_holistic_cuda_graph) {
              HCTR_LOG_S(INFO, ROOT) << "Iter: " << iter << " Time(" << display
                                     << " iters): " << timer_train.elapsedSeconds()
                                     << "s Loss: " << loss << " lr:" << lr << std::endl;
            } else {
              HCTR_LOG_S(INFO, ROOT)
                  << "Iter: " << iter << " Time(" << display
                  << " iters): " << timer_train.elapsedSeconds() << "s Loss: " << loss << std::endl;
            }
            timer_train.start();
          }
          if (eval_interval > 0 && iter % eval_interval == 0 && iter != 0) {
            this->check_overflow();
            this->copy_weights_for_evaluation();
            batches = 0;
            is_first_train_batch_after_eval = true;
            timer_eval.start();
            while (data_reader_eval_status_) {
              if (solver_.max_eval_batches == 0 || batches >= solver_.max_eval_batches) {
                break;
              }
              data_reader_eval_status_ = this->eval(batches == 0);
              batches++;
            }
            if (!data_reader_eval_status_) {
              data_reader_eval->set_source(reader_params_.eval_source);
              data_reader_eval_status_ = true;
            }
            timer_eval.stop();
            auto eval_metrics = this->get_eval_metrics();
            size_t metric_id = 0;
            for (auto& eval_metric : eval_metrics) {
              metric_id++;
              HCTR_LOG_S(INFO, ROOT)
                  << "Evaluation, " << eval_metric.first << ": " << eval_metric.second << std::endl;
              if (!eval_metric.first.compare("AUC")) {
                print_class_aucs(metrics_[metric_id - 1]->get_per_class_metric());
              }
            }
            HCTR_LOG_S(INFO, ROOT) << "Eval Time for " << solver_.max_eval_batches
                                   << " iters: " << timer_eval.elapsedSeconds() << "s" << std::endl;
          }
          iter++;
        } while (data_reader_train_status_);
      }  // end for file list
    }    // end for epoch
  } else {
    HCTR_LOG_S(INFO, ROOT) << "Training source file: " << reader_params_.source[0] << std::endl;
    HCTR_LOG_S(INFO, ROOT) << "Evaluation source file: " << reader_params_.eval_source << std::endl;

    if (solver_.perf_logging) {
<<<<<<< HEAD
      HCTR_LOG_ARGS(timer_log.elapsedMilliseconds(), "train_epoch_start",
                    0);  // just 1 epoch. perf logger
=======
      HCTR_LOG_ARGS(timer_log.elapsedMilliseconds(), "epoch_start", 0);
>>>>>>> 60a161ea
    }

    this->start_data_reading();
    this->init_data_reader_.reset();
    bool is_first_train_batch_after_eval = true;
    for (int iter = 0; iter < max_iter; iter++) {
      float lr = 0;
      if (embeddings_.empty() || !this->use_gpu_learning_rate_scheduling()) {
        lr = lr_sch_->get_next();
        this->set_learning_rate(lr);
      }
      this->train(is_first_train_batch_after_eval);
      is_first_train_batch_after_eval = false;
      if (display > 0 && iter % display == 0 && iter != 0) {
        timer_train.stop();
        float loss = 0.0f;
        if (solver_.gen_loss_summary) {
          this->get_current_loss(&loss);
          if (isnan(loss)) {
            throw std::runtime_error(std::string("Train Runtime error: Loss "
                                                 "cannot converge") +
                                     " " + __FILE__ + ":" + std::to_string(__LINE__) + " \n");
          }
        }
        if (!solver_.use_holistic_cuda_graph) {
          HCTR_LOG_S(INFO, ROOT) << "Iter: " << iter << " Time(" << display
                                 << " iters): " << timer_train.elapsedSeconds()
                                 << "s Loss: " << loss << " lr:" << lr << std::endl;
        } else {
          HCTR_LOG_S(INFO, ROOT) << "Iter: " << iter << " Time(" << display
                                 << " iters): " << timer_train.elapsedSeconds()
                                 << "s Loss: " << loss << std::endl;
        }
        timer_train.start();
      }
      if (eval_interval > 0 && iter % eval_interval == 0 && iter != 0) {
        if (solver_.all_reduce_algo == AllReduceAlgo::NCCL) {
#pragma omp parallel num_threads(networks_.size())
          {
            size_t id = omp_get_thread_num();
            CudaCPUDeviceContext ctx(resource_manager_->get_local_gpu(id)->get_device_id());
            cudaStreamSynchronize(resource_manager_->get_local_gpu(id)->get_stream());
          }
        }
        this->check_overflow();
        this->copy_weights_for_evaluation();
        is_first_train_batch_after_eval = true;
        timer_eval.start();
        if (solver_.perf_logging) {
          HCTR_LOG_ARGS(timer_log.elapsedMilliseconds(), "eval_start", float(iter) / max_iter);
        }
        for (int batches = 0; batches < solver_.max_eval_batches; batches++) {
          this->eval(batches == 0);
        }
        auto eval_metrics = this->get_eval_metrics();
        size_t metric_id = 0;
        for (auto& eval_metric : eval_metrics) {
          metric_id++;
          HCTR_LOG_S(INFO, ROOT) << "Evaluation, " << eval_metric.first << ": "
                                 << eval_metric.second << std::endl;
          if (solver_.perf_logging) {
            HCTR_LOG_ARGS(timer_log.elapsedMilliseconds(), "eval_accuracy", eval_metric.second,
                          float(iter) / max_iter, iter);
          }
          if (!eval_metric.first.compare("AUC")) {
            print_class_aucs(metrics_[metric_id - 1]->get_per_class_metric());
            const auto auc_threshold = solver_.metrics_spec[HugeCTR::metrics::Type::AUC];
            if (eval_metric.second > auc_threshold) {
              timer.stop();
              if (solver_.perf_logging) {
                size_t train_samples =
                    static_cast<size_t>(iter + 1) * static_cast<size_t>(solver_.batchsize);

<<<<<<< HEAD
                std::string epoch_num_str = std::to_string(float(iter) / max_iter);

                HCTR_LOG_S(INFO, WORLD)
                    << "Hit target accuracy AUC " << auc_threshold << " at " << iter << "/"
                    << max_iter << " iterations with batchsize " << solver_.batchsize << " in "
                    << std::setiosflags(std::ios::fixed) << std::setprecision(2)
                    << timer.elapsedSeconds() << " s. Average speed "
                    << (float(iter) * solver_.batchsize / timer.elapsedSeconds()) << " records/s."
                    << std::endl;

                HCTR_LOG_ARGS(timer_log.elapsedMilliseconds(), "eval_stop" + epoch_num_str);

                HCTR_LOG_ARGS(timer_log.elapsedMilliseconds(), "train_epoch_end", 1);
=======
                HCTR_LOG_ARGS(timer_log.elapsedMilliseconds(), "eval_stop", float(iter) / max_iter);

                HCTR_LOG_ARGS(timer_log.elapsedMilliseconds(), "epoch_stop", 1);
>>>>>>> 60a161ea

                HCTR_LOG_ARGS(timer_log.elapsedMilliseconds(), "run_stop");
                HCTR_LOG_ARGS(timer_log.elapsedMilliseconds(), "train_samples", train_samples);
                timer_log.stop();
              }
              HCTR_LOG(INFO, ROOT,
                       "Hit target accuracy AUC %.4f at "
                       "%d / %d iterations with batchsize %d"
                       " in %.2fs. Average speed %f "
                       "records/s.\n",
                       auc_threshold, iter, max_iter, solver_.batchsize, timer.elapsedSeconds(),
                       float(iter) * solver_.batchsize / timer.elapsedSeconds());
              return;
            }
          }
        }
        timer_eval.stop();
        HCTR_LOG_S(INFO, ROOT) << "Eval Time for " << solver_.max_eval_batches
                               << " iters: " << timer_eval.elapsedSeconds() << "s" << std::endl;
        if (solver_.perf_logging) {
          HCTR_LOG_ARGS(timer_log.elapsedMilliseconds(), "eval_stop",
                        float(iter) / max_iter);  // use iteration to calculate it's in which epoch
        }
      }
      if (snapshot > 0 && iter % snapshot == 0 && iter != 0) {
        this->download_params_to_files(snapshot_prefix, iter);
      }
    }  // end for iter
    if (solver_.perf_logging) {
      HCTR_LOG_ARGS(timer_log.elapsedMilliseconds(), "train_epoch_end", 1);

      HCTR_LOG_ARGS(timer_log.elapsedMilliseconds(), "run_stop");
      size_t train_samples = static_cast<size_t>(max_iter) * static_cast<size_t>(solver_.batchsize);
      HCTR_LOG_ARGS(timer_log.elapsedMilliseconds(), "train_samples", train_samples);
      timer_log.stop();
    }

    timer.stop();
    HCTR_LOG(INFO, ROOT,
             "Finish %d iterations with batchsize: %d in "
             "%.2fs.\n",
             max_iter, solver_.batchsize, timer.elapsedSeconds());

  }  // end if else
  high_level_eval_ = false;
}

void Model::exchange_wgrad(size_t device_id) {
  auto& gpu_resource = resource_manager_->get_local_gpu(device_id);
  CudaCPUDeviceContext context(gpu_resource->get_device_id());
  if (solver_.async_mlp_wgrad) gpu_resource->wait_on_wgrad_event(gpu_resource->get_stream());
  exchange_wgrad_->allreduce(device_id, gpu_resource->get_stream());
}

void Model::train_overlapped() {
  auto change_state = [](TrainState* state) -> bool {
    switch (state->state) {
      case TrainState_t::Init:
        state->state = TrainState_t::BottomMLPFprop;
        break;
      case TrainState_t::BottomMLPFprop:
        state->state = TrainState_t::TopMLPFprop;
        break;
      case TrainState_t::TopMLPFprop:
        state->state = TrainState_t::TopMLPBprop;
        break;
      case TrainState_t::TopMLPBprop:
        state->state = TrainState_t::BottomMLPBprop;
        break;
      case TrainState_t::BottomMLPBprop:
        state->state = TrainState_t::MLPExchangeWgrad;
        break;
      case TrainState_t::MLPExchangeWgrad:
        state->state = TrainState_t::MLPUpdate;
        break;
      case TrainState_t::MLPUpdate:
        state->state = TrainState_t::Finalize;
        break;
      case TrainState_t::Finalize:
        return false;
      default:
        HCTR_OWN_THROW(Error_t::InvalidEnv, "model state reached invalid status");
    }
    return true;
  };

  auto scheduled_reader = dynamic_cast<IDataReaderWithScheduling*>(train_data_reader_.get());
  const bool use_graph =
      solver_.use_holistic_cuda_graph && !scheduled_reader->current_batch_incomplete();

#pragma omp parallel num_threads(resource_manager_->get_local_gpu_count())
  {
    size_t id = omp_get_thread_num();
    auto device_id = resource_manager_->get_local_gpu(id)->get_device_id();
    auto stream = resource_manager_->get_local_gpu(id)->get_stream();
    CudaCPUDeviceContext context(device_id);
    // CudaDeviceContext context(device_id);
    long long current_batchsize_per_device =
        train_data_reader_->get_current_batchsize_per_device(id);

    TrainState state;
    auto sync = [&state, &stream, id]() {
      if (state.event) {
        HCTR_LIB_THROW(cudaStreamWaitEvent(stream, *state.event));
      }
      state.event = nullptr;
    };

    auto schedule_reader = [&, this](TrainState_t expected) {
      if (scheduled_reader && state.state == expected) {
        if (use_graph) {
          scheduled_reader->schedule_here_graph(stream, id);
        } else {
          scheduled_reader->schedule_here(stream, id);
        }
        graph_scheduler_->record_execution(id, stream);
      }
    };

    auto schedule_split3way = [&, this](TrainState_t state_to_schedule) {
      if (state.state == state_to_schedule) {
        scheduled_reader->schedule_precompute_here(stream, id, use_graph);
      }
    };

    auto schedule_d2d = [&, this](TrainState_t state_to_schedule) {
      if (state.state == state_to_schedule) {
        scheduled_reader->schedule_d2d_here(stream, id, use_graph);
      }
    };

    auto do_it = [&, this](cudaStream_t submit_stream) {
      if (use_graph || scheduled_reader->precompute_enabled()) {
        HCTR_LIB_THROW(cudaEventRecord(fork_events_[id], submit_stream));
        state.event = &fork_events_[id];
      }

      // Network just runs unconditionally
      // Embedding manages events from the networks and
      // waits if necessary Session inserts a wait if it
      // gets a non-null event from the embedding

      do {
        state = embeddings_[0]->train(true, id, state);
        sync();
        schedule_reader(TrainState_t::TopMLPFprop);
        schedule_split3way(TrainState_t::MLPExchangeWgrad);
<<<<<<< HEAD
        schedule_d2d(TrainState_t::MLPUpdate);
=======
        schedule_d2d(TrainState_t::Finalize);
>>>>>>> 60a161ea
        state = networks_[id]->train(
            current_batchsize_per_device, [this, id]() { this->exchange_wgrad(id); }, state);
      } while (change_state(&state));
      sync();
    };

    if (use_graph) {
      if (!train_graphs_[id].initialized) {
        train_graphs_[id].capture(do_it, stream);
      }
      train_graphs_[id].exec(stream);
      if (scheduled_reader) {
        scheduled_reader->update_schedule_graph(id);
      }
    } else {
      do_it(stream);
    }
  }
}

bool Model::train(bool is_first_batch) {
  try {
    if (train_data_reader_->is_started() == false) {
      HCTR_OWN_THROW(Error_t::IllegalCall,
                     "Start the data reader first before "
                     "calling Model::train()");
    }
#ifndef DATA_READING_TEST
    // TODO: assuming the there are enough training
    // iterations, incomplete batches are discarded, so
    // that we can bypass the runtime error in the epoch
    // mode, whilst maintaining the dense network training
    // logic. To minimize the wasted batches, consider to
    // adjust # of data reader workers. For instance, with
    // a file list source, set "num_workers" to a dvisior
    // of the number of data files in the file list. We
    // will look into some alternatives in the long term.
    if (solver_.use_overlapped_pipeline) {
      graph_scheduler_->trickling();
    }
    long long current_batchsize = 0;
    while ((current_batchsize = train_data_reader_->read_a_batch_to_device_delay_release()) &&
           (current_batchsize < train_data_reader_->get_full_batchsize()) &&
           solver_.drop_incomplete_batch) {
      HCTR_LOG_S(INFO, ROOT) << "train drop incomplete batch. batchsize:" << current_batchsize
                             << std::endl;
      train_data_reader_->ready_to_collect();
    }
    if (!current_batchsize) {
      return false;
    }
    if (solver_.all_reduce_algo == AllReduceAlgo::NCCL and
        train_data_reader_->current_batch_incomplete()) {
#pragma omp parallel num_threads(networks_.size())
      {
        size_t id = omp_get_thread_num();
        CudaCPUDeviceContext ctx(resource_manager_->get_local_gpu(id)->get_device_id());
        cudaStreamSynchronize(resource_manager_->get_local_gpu(id)->get_stream());
      }
    }
    train_data_reader_->ready_to_collect();
    this->check_overflow();

    if (solver_.use_overlapped_pipeline) {
      train_overlapped();
    } else {
      for (auto& one_embedding : embeddings_) {
        one_embedding->forward(true, is_first_batch);
      }
      std::vector<std::vector<embedding::ContextContainer*>> ebc_context_container_list_list;
      ebc_context_container_list_list.resize(networks_.size());
      std::vector<std::vector<embedding::ILookup*>> gpu_major_ebc_lookup_list;
      if (solver_.use_embedding_collection) {
        size_t num_gpus = resource_manager_->get_local_gpu_count();
        gpu_major_ebc_lookup_list.resize(num_gpus);
        for (size_t gpu_id = 0; gpu_id < num_gpus; ++gpu_id) {
          for (size_t i = 0; i < table_major_ebc_table_list_.size(); ++i) {
            gpu_major_ebc_lookup_list[gpu_id].push_back(
                dynamic_cast<embedding::ILookup*>(table_major_ebc_table_list_[i][gpu_id].get()));
          }
        }
      }

      auto ebc_forward = [&](int id) {
        if (solver_.use_embedding_collection) {
          ebc_forward_list_[id]->forward_per_gpu(
              train_ebc_key_list_[id], train_ebc_bucket_range_list_[id],
              *train_ebc_num_keys_list_[id], train_ebc_sparse_weight_list_[id],
              gpu_major_ebc_lookup_list[id], train_ebc_outptut_[id],
              &ebc_context_container_list_list[id]);
        }
      };
      auto ebc_backward = [&](int id) {
        if (solver_.use_embedding_collection) {
          ebc_backward_list_[id]->backward_per_gpu(
              ebc_context_container_list_list[id], train_ebc_outptut_[id], &ebc_grad_key_list_[id],
              &ebc_num_grad_key_list_[id], &ebc_grad_id_space_offset_list_[id],
              &ebc_num_grad_key_id_space_offset_list_[id], &ebc_grad_ev_list_[id],
              &ebc_grad_ev_offset_list_[id], &ebc_grad_id_space_list_[id], true);
        }
      };
      auto ebc_update = [&](int id) {
        if (solver_.use_embedding_collection) {
          for (size_t i = 0; i < table_major_ebc_table_list_.size(); ++i) {
            table_major_ebc_table_list_[i][id]->update(
                ebc_grad_key_list_[id][i], ebc_num_grad_key_list_[id][i],
                ebc_grad_id_space_offset_list_[id][i],
                ebc_num_grad_key_id_space_offset_list_[id][i], ebc_grad_id_space_list_[id][i],
                ebc_grad_ev_list_[id][i], ebc_grad_ev_offset_list_[id][i]);
          }
        }
      };

      if (networks_.size() > 1) {
// execute dense forward and backward with multi-cpu threads
#pragma omp parallel num_threads(networks_.size())
        {
          size_t id = omp_get_thread_num();
          long long current_batchsize_per_device =
              train_data_reader_->get_current_batchsize_per_device(id);
          ebc_forward(id);
          networks_[id]->train(current_batchsize_per_device);
          ebc_backward(id);
          const auto& local_gpu = resource_manager_->get_local_gpu(id);
          local_gpu->set_compute_event_sync(local_gpu->get_stream());
          local_gpu->wait_on_compute_event(local_gpu->get_comp_overlap_stream());
        }
      } else if (resource_manager_->get_global_gpu_count() > 1) {
        long long current_batchsize_per_device =
            train_data_reader_->get_current_batchsize_per_device(0);
        ebc_forward(0);
        networks_[0]->train(current_batchsize_per_device);
        ebc_backward(0);
        const auto& local_gpu = resource_manager_->get_local_gpu(0);
        local_gpu->set_compute_event_sync(local_gpu->get_stream());
        local_gpu->wait_on_compute_event(local_gpu->get_comp_overlap_stream());
      } else {
        long long current_batchsize_per_device =
            train_data_reader_->get_current_batchsize_per_device(0);
        ebc_forward(0);
        networks_[0]->train(current_batchsize_per_device);
        ebc_backward(0);
        const auto& local_gpu = resource_manager_->get_local_gpu(0);
        local_gpu->set_compute_event_sync(local_gpu->get_stream());
        local_gpu->wait_on_compute_event(local_gpu->get_comp_overlap_stream());
        networks_[0]->update_params();
      }

      // Embedding backward
      for (auto& one_embedding : embeddings_) {
        one_embedding->backward();
      }

      // Exchange wgrad and update params
      if (networks_.size() > 1) {
#pragma omp parallel num_threads(networks_.size())
        {
          size_t id = omp_get_thread_num();
          exchange_wgrad(id);
          networks_[id]->update_params();
          ebc_update(id);
        }
      } else if (resource_manager_->get_global_gpu_count() > 1) {
        exchange_wgrad(0);
        networks_[0]->update_params();
        ebc_update(0);
      }
      for (const auto& one_embedding : embeddings_) {
        one_embedding->update_params();
      }

      // Join streams
      if (networks_.size() > 1) {
#pragma omp parallel num_threads(networks_.size())
        {
          size_t id = omp_get_thread_num();
          const auto& local_gpu = resource_manager_->get_local_gpu(id);
          local_gpu->set_compute2_event_sync(local_gpu->get_comp_overlap_stream());
          local_gpu->wait_on_compute2_event(local_gpu->get_stream());
        }
      } else {
        const auto& local_gpu = resource_manager_->get_local_gpu(0);
        local_gpu->set_compute2_event_sync(local_gpu->get_comp_overlap_stream());
        local_gpu->wait_on_compute2_event(local_gpu->get_stream());
      }
    }
    return true;
#else
    train_data_reader_->read_a_batch_to_device();
#endif
  } catch (const std::exception& err) {
    HCTR_LOG_S(ERROR, WORLD) << err.what() << std::endl;
    throw err;
  }
}

bool Model::eval(bool is_first_batch) {
  try {
    if (evaluate_data_reader_ == nullptr) return true;
    if (evaluate_data_reader_->is_started() == false) {
      HCTR_OWN_THROW(Error_t::IllegalCall,
                     "Start the data reader first before calling Model::eval()");
    }
    if (!high_level_eval_) {
      this->check_overflow();
      this->copy_weights_for_evaluation();
    }
    if (is_first_batch && solver_.eval_overlap) {
      auto scheduled_reader = dynamic_cast<IDataReaderWithScheduling*>(evaluate_data_reader_.get());
#pragma omp parallel num_threads(networks_.size())
      {
        size_t id = omp_get_thread_num();
        scheduled_reader->schedule_precompute_here(
            resource_manager_->get_local_gpu(id)->get_stream(), id, false);
      }
    }
    long long current_batchsize = 0;
    while ((current_batchsize = evaluate_data_reader_->read_a_batch_to_device_delay_release()) &&
           (current_batchsize < evaluate_data_reader_->get_full_batchsize()) &&
           solver_.drop_incomplete_batch) {
      HCTR_LOG_S(INFO, ROOT) << "eval drop incomplete batch. batchsize:" << current_batchsize
                             << std::endl;
      evaluate_data_reader_->ready_to_collect();
    }
    for (auto& metric : metrics_) {
      metric->set_current_batch_size(current_batchsize);
    }
    current_eval_batchsize_ = current_batchsize;
    if (!current_batchsize) {
      return false;
    }
    evaluate_data_reader_->ready_to_collect();

#ifndef DATA_READING_TEST
    for (auto& one_embedding : embeddings_) {
      one_embedding->forward(false, is_first_batch);
    }
    std::vector<std::vector<embedding::ContextContainer*>> ebc_context_container_list_list;
    ebc_context_container_list_list.resize(networks_.size());
    std::vector<std::vector<embedding::ILookup*>> gpu_major_ebc_lookup_list;
    if (solver_.use_embedding_collection) {
      size_t num_gpus = resource_manager_->get_local_gpu_count();
      gpu_major_ebc_lookup_list.resize(num_gpus);
      for (size_t gpu_id = 0; gpu_id < num_gpus; ++gpu_id) {
        for (size_t i = 0; i < table_major_ebc_table_list_.size(); ++i) {
          gpu_major_ebc_lookup_list[gpu_id].push_back(
              dynamic_cast<embedding::ILookup*>(table_major_ebc_table_list_[i][gpu_id].get()));
        }
      }
    }

    auto eval_ebc_forward = [&](int id) {
      if (solver_.use_embedding_collection) {
        eval_ebc_forward_list_[id]->forward_per_gpu(
            evaluate_ebc_key_list_[id], evaluate_ebc_bucket_range_list_[id],
            *evaluate_ebc_num_keys_list_[id], evaluate_ebc_sparse_weight_list_[id],
            gpu_major_ebc_lookup_list[id], evaluate_ebc_outptut_[id],
            &ebc_context_container_list_list[id]);
      }
    };

    if (networks_.size() > 1) {
#pragma omp parallel num_threads(networks_.size())
      {
        size_t id = omp_get_thread_num();
        long long current_batchsize_per_device =
            evaluate_data_reader_->get_current_batchsize_per_device(id);

        // doesn't do anything if eval_overlap disabled
        auto gpu = resource_manager_->get_local_gpu(id);
        HCTR_LIB_THROW(cudaStreamWaitEvent(gpu->get_stream(), gpu->get_event("eval_comp_wait")));

        eval_ebc_forward(id);
        networks_[id]->eval(current_batchsize_per_device);

        // doesn't do anything if eval_overlap disabled
        HCTR_LIB_THROW(cudaEventRecord(gpu->get_event("eval_comm_wait"), gpu->get_stream()));

        for (auto& metric : metrics_) {
          for (auto& loss_metrics : networks_[id]->get_raw_metrics_all()) {
            metric->local_reduce(id, loss_metrics.second);
          }
        }
      }
    } else if (networks_.size() == 1) {
      long long current_batchsize_per_device =
          evaluate_data_reader_->get_current_batchsize_per_device(0);

      // doesn't do anything if eval_overlap disabled
      auto gpu = resource_manager_->get_local_gpu(0);
      HCTR_LIB_THROW(cudaStreamWaitEvent(gpu->get_stream(), gpu->get_event("eval_comp_wait")));

      networks_[0]->eval(current_batchsize_per_device);
      eval_ebc_forward(0);

      // doesn't do anything if eval_overlap disabled
      HCTR_LIB_THROW(cudaEventRecord(gpu->get_event("eval_comm_wait"), gpu->get_stream()));

      for (auto& metric : metrics_) {
        for (auto& loss_metrics : networks_[0]->get_raw_metrics_all()) {
          metric->local_reduce(0, loss_metrics.second);
        }
      }
    } else {
      assert(!"networks_.size() should not less than 1.");
    }
#endif

    for (auto& metric : metrics_) {
      metric->global_reduce(networks_.size());
    }
    return true;
  } catch (const std::exception& err) {
    HCTR_LOG_S(ERROR, WORLD) << err.what() << std::endl;
    throw err;
  }
}

Error_t Model::export_predictions(const std::string& output_prediction_file_name,
                                  const std::string& output_label_file_name) {
  try {
    if (current_eval_batchsize_ == 0) {
      HCTR_LOG(INFO, ROOT, "Reach end of eval dataset. Skip export prediction\n");
      return Error_t::Success;
    }

    int label_dim =
        input_params_[0].labels_.begin()->second;  // Temp until multiple labels fully implemented

    CudaDeviceContext context;
    const std::vector<int>& local_gpu_device_id_list =
        resource_manager_->get_local_gpu_device_id_list();
    const size_t global_gpu_count = resource_manager_->get_global_gpu_count();
    const size_t local_gpu_count = resource_manager_->get_local_gpu_count();
    size_t batchsize_eval_per_gpu = solver_.batchsize_eval / global_gpu_count;
    size_t total_prediction_count = batchsize_eval_per_gpu * local_gpu_count;
    std::unique_ptr<float[]> local_prediction_result(new float[total_prediction_count * label_dim]);
    std::unique_ptr<float[]> local_label_result(new float[total_prediction_count * label_dim]);

    for (unsigned int i = 0; i < networks_.size(); ++i) {
      auto raw_metrics = networks_[i]->get_raw_metrics_all().begin()->second;

      int gpu_id = local_gpu_device_id_list[i];
      context.set_device(gpu_id);

      get_raw_metric_as_host_float_tensor(
          //          networks_[i]->get_raw_metrics(),
          raw_metrics, metrics::RawType::Pred, solver_.use_mixed_precision,
          local_prediction_result.get() + batchsize_eval_per_gpu * label_dim * i,
          batchsize_eval_per_gpu * label_dim);
      get_raw_metric_as_host_float_tensor(
          //          networks_[i]->get_raw_metrics(),
          raw_metrics, metrics::RawType::Label, false,
          local_label_result.get() + batchsize_eval_per_gpu * label_dim * i,
          batchsize_eval_per_gpu * label_dim);
    }

    std::unique_ptr<float[]> global_prediction_result;
    std::unique_ptr<float[]> global_label_result;
    int numprocs = 1;
    int pid = 0;
#ifdef ENABLE_MPI
    HCTR_MPI_THROW(MPI_Comm_rank(MPI_COMM_WORLD, &pid));
    HCTR_MPI_THROW(MPI_Comm_size(MPI_COMM_WORLD, &numprocs));
#endif
    if (numprocs > 1) {
#ifdef ENABLE_MPI
      if (pid == 0) {
        global_prediction_result.reset(new float[solver_.batchsize_eval * label_dim]);
        global_label_result.reset(new float[solver_.batchsize_eval * label_dim]);
      }
      HCTR_MPI_THROW(MPI_Gather(local_prediction_result.get(), total_prediction_count * label_dim,
                                MPI_FLOAT, global_prediction_result.get(),
                                total_prediction_count * label_dim, MPI_FLOAT, 0, MPI_COMM_WORLD));
      HCTR_MPI_THROW(MPI_Gather(local_label_result.get(), total_prediction_count * label_dim,
                                MPI_FLOAT, global_label_result.get(),
                                total_prediction_count * label_dim, MPI_FLOAT, 0, MPI_COMM_WORLD));
#endif
    } else {
      global_prediction_result = std::move(local_prediction_result);
      global_label_result = std::move(local_label_result);
    }
    if (pid == 0) {
      // write
      auto write_func = [](const std::string& output_file_name, float* res, size_t num) {
        std::ofstream output_stream(output_file_name, std::ios::out | std::ios::app);
        if (!output_stream.is_open()) {
          HCTR_OWN_THROW(Error_t::WrongInput, "Cannot open output file " + output_file_name);
        }
        for (unsigned int i = 0; i < num; ++i) {
          output_stream << res[i] << " ";
        }
        output_stream.close();
      };
      write_func(output_prediction_file_name, global_prediction_result.get(),
                 current_eval_batchsize_ * label_dim);
      write_func(output_label_file_name, global_label_result.get(),
                 current_eval_batchsize_ * label_dim);
    }
  } catch (const internal_runtime_error& rt_err) {
    Logger::print_exception(rt_err, 0);
    return rt_err.get_error();
  } catch (const std::exception& err) {
    Logger::print_exception(err, 0);
    return Error_t::UnspecificError;
  }
  return Error_t::Success;
}

std::vector<std::pair<std::string, float>> Model::get_eval_metrics() {
  std::vector<std::pair<std::string, float>> metrics;
  for (auto& metric : metrics_) {
    metrics.push_back(std::make_pair(metric->name(), metric->finalize_metric()));
  }
  return metrics;
}

Error_t Model::get_current_loss(float* loss) {
  try {
    float loss_sum = 0.f;
    float loss_reduced = 0.f;

    // Collect all the loss from every network and average
    for (auto& network : networks_) {
      loss_sum += network->get_loss();
    }
    if (resource_manager_->get_num_process() > 1) {
#ifdef ENABLE_MPI
      HCTR_MPI_THROW(
          MPI_Reduce(&loss_sum, &loss_reduced, 1, MPI_FLOAT, MPI_SUM, 0, MPI_COMM_WORLD));
#endif
    } else {
      loss_reduced = loss_sum;
    }
    *loss = loss_reduced / resource_manager_->get_global_gpu_count();
  } catch (const internal_runtime_error& rt_err) {
    Logger::print_exception(rt_err, 0);
    return rt_err.get_error();
  } catch (const std::exception& err) {
    Logger::print_exception(err, 0);
    return Error_t::UnspecificError;
  }
  return Error_t::Success;
}

Error_t Model::download_params_to_files(std::string prefix, int iter) {
  std::string snapshot_dense_name = prefix + "_dense_" + std::to_string(iter) + ".model";
  std::string snapshot_dense_opt_name = prefix + "_opt_dense_" + std::to_string(iter) + ".model";
  std::vector<std::string> snapshot_sparse_names;
  std::vector<std::string> snapshot_sparse_opt_names;
  for (unsigned int i = 0; i < embeddings_.size(); i++) {
    snapshot_sparse_names.push_back(prefix + std::to_string(i) + "_sparse_" + std::to_string(iter) +
                                    ".model");
    snapshot_sparse_opt_names.push_back(prefix + std::to_string(i) + "_opt_sparse_" +
                                        std::to_string(iter) + ".model");
  }
  if (etc_params_->use_embedding_training_cache) {
    embedding_training_cache_->dump();
    embedding_training_cache_->update_sparse_model_file();
  } else {
    download_sparse_params_to_files_(snapshot_sparse_names, snapshot_sparse_opt_names,
                                     solver_.data_source_params);
  }
  return download_dense_params_to_files_(snapshot_dense_name, snapshot_dense_opt_name,
                                         solver_.data_source_params);
}

void Model::check_overflow() const {
  if (!overflow_check_) {
    return;
  }
  for (auto& one_embedding : embeddings_) {
    one_embedding->check_overflow();
  }
}

void Model::copy_weights_for_evaluation() {
  for (auto& network : networks_) {
    network->copy_weights_from_train_layers_to_evaluate_layers();
    network->copy_non_trainable_params_from_train_layers_to_evaluate_layers();
  }
}

Error_t Model::download_dense_params_to_files_(std::string weights_file,
                                               std::string dense_opt_states_file,
                                               const DataSourceParams& data_source_params) {
  try {
    if (resource_manager_->is_master_process()) {
      if (data_source_params.type == DataSourceType_t::HDFS) {
        networks_[0]->download_params_to_hdfs(weights_file, data_source_params);
        HCTR_LOG(INFO, ROOT, "Dumping dense weights to HDFS, successful\n");
        networks_[0]->download_opt_states_to_hdfs(dense_opt_states_file, data_source_params);
        HCTR_LOG(INFO, ROOT, "Dumping dense optimizer states to HDFS, successful\n");
        std::string no_trained_params = networks_[0]->get_no_trained_params_in_string();
        if (no_trained_params.length() != 0) {
          std::string ntp_file = weights_file + ".ntp.json";
          HdfsService hs = HdfsService(data_source_params.server, data_source_params.port);
          hs.write(ntp_file, no_trained_params.c_str(), no_trained_params.length(), true);
          HCTR_LOG(INFO, ROOT, "Dumping untrainable weights to file, successful\n");
        }
      } else if (data_source_params.type == DataSourceType_t::Local) {
        std::ofstream out_stream_weight(weights_file, std::ofstream::binary);
        networks_[0]->download_params_to_host(out_stream_weight);
        HCTR_LOG(INFO, ROOT, "Dumping dense weights to file, successful\n");
        std::ofstream out_dense_opt_state_weight(dense_opt_states_file, std::ofstream::binary);
        networks_[0]->download_opt_states_to_host(out_dense_opt_state_weight);
        HCTR_LOG(INFO, ROOT, "Dumping dense optimizer states to file, successful\n");
        std::string no_trained_params = networks_[0]->get_no_trained_params_in_string();
        if (no_trained_params.length() != 0) {
          std::string ntp_file = weights_file + ".ntp.json";
          std::ofstream out_stream_ntp(ntp_file, std::ofstream::out);
          out_stream_ntp.write(no_trained_params.c_str(), no_trained_params.length());
          out_stream_ntp.close();
          HCTR_LOG(INFO, ROOT, "Dumping untrainable weights to file, successful\n");
        }
        out_stream_weight.close();
        out_dense_opt_state_weight.close();
      } else {
        HCTR_OWN_THROW(Error_t::WrongInput, "Filesystem not supported yet.");
      }
    }
  } catch (const internal_runtime_error& rt_err) {
    Logger::print_exception(rt_err, 0);
    return rt_err.get_error();
  } catch (const std::exception& err) {
    Logger::print_exception(err, 0);
    return Error_t::UnspecificError;
  }
  return Error_t::Success;
}

Error_t Model::download_sparse_params_to_files_(
    const std::vector<std::string>& embedding_files,
    const std::vector<std::string>& sparse_opt_state_files,
    const DataSourceParams& data_source_params) {
  try {
    {
      int i = 0;
      for (auto& embedding_file : embedding_files) {
        embeddings_[i]->dump_parameters(embedding_file, data_source_params);
        i++;
      }
    }
    HCTR_LOG(INFO, ROOT, "Dumping sparse weights to files, successful\n");
    {
      int i = 0;
      for (auto& sparse_opt_state_file : sparse_opt_state_files) {
        std::ofstream out_stream_opt(sparse_opt_state_file, std::ofstream::binary);
        embeddings_[i]->dump_opt_states(out_stream_opt, sparse_opt_state_file, data_source_params);
        out_stream_opt.close();
        i++;
      }
    }
    HCTR_LOG(INFO, ROOT, "Dumping sparse optimzer states to files, successful\n");
  } catch (const internal_runtime_error& rt_err) {
    Logger::print_exception(rt_err, 0);
    return rt_err.get_error();
  } catch (const std::exception& err) {
    Logger::print_exception(err, 0);
    return Error_t::UnspecificError;
  }
  return Error_t::Success;
}

template <typename TypeEmbeddingComp>
std::shared_ptr<EmbeddingTrainingCache> Model::create_embedding_training_cache_(
    const std::vector<TrainPSType_t>& ps_types,
    const std::vector<std::string>& sparse_embedding_files,
    const std::vector<std::string>& local_paths,
    const std::vector<HMemCacheConfig>& hmem_cache_configs) {
  try {
    return std::shared_ptr<EmbeddingTrainingCache>(new EmbeddingTrainingCache(
        ps_types, embeddings_, sparse_embedding_files, resource_manager_,
        solver_.use_mixed_precision, solver_.i64_input_key, local_paths, hmem_cache_configs));
  } catch (const internal_runtime_error& rt_err) {
    Logger::print_exception(rt_err, 0);
    throw rt_err;
  } catch (const std::exception& err) {
    Logger::print_exception(err, 0);
    throw err;
  }
}

Error_t Model::load_opt_states_for_dense_(const std::string& dense_opt_states_file,
                                          const DataSourceParams& data_source_params) {
  try {
    size_t opt_states_size_in_byte = networks_[0]->get_opt_states_size_in_byte();
    std::unique_ptr<char[]> opt_states(new char[opt_states_size_in_byte]());
    if (data_source_params.type == DataSourceType_t::HDFS) {
      HdfsService hs(data_source_params.server, data_source_params.port);
      hs.read(dense_opt_states_file, opt_states.get(), hs.getFileSize(dense_opt_states_file), 0);
    } else if (data_source_params.type == DataSourceType_t::Local) {
      std::ifstream opt_states_stream(dense_opt_states_file, std::ifstream::binary);
      if (!opt_states_stream.is_open()) {
        HCTR_OWN_THROW(Error_t::WrongInput, "Cannot open dense opt states file");
      }
      opt_states_stream.read(opt_states.get(), opt_states_size_in_byte);
      opt_states_stream.close();
    } else {
      HCTR_OWN_THROW(Error_t::WrongInput, "Filesystem not supported yet.");
    }
    HCTR_LOG_S(INFO, ROOT) << "Loading dense opt states: " << dense_opt_states_file << std::endl;
    for (auto& network : networks_) {
      network->upload_opt_states_to_device(opt_states.get());
    }
  } catch (const internal_runtime_error& rt_err) {
    Logger::print_exception(rt_err, 0);
    return rt_err.get_error();
  } catch (const std::exception& err) {
    Logger::print_exception(err, 0);
    return Error_t::UnspecificError;
  }
  return Error_t::Success;
}

Error_t Model::load_opt_states_for_sparse_(const std::vector<std::string>& sparse_opt_states_files,
                                           const DataSourceParams& data_source_params) {
  try {
    for (size_t i = 0; i < embeddings_.size(); i++) {
      if (data_source_params.type == DataSourceType_t::HDFS) {
        if (i < sparse_opt_states_files.size()) {
          std::ifstream sparse_opt_stream(sparse_opt_states_files[i], std::ifstream::binary);
          HCTR_LOG_S(INFO, ROOT) << "Loading sparse optimizer states: "
                                 << sparse_opt_states_files[i] << std::endl;
          embeddings_[i]->load_opt_states(sparse_opt_stream, sparse_opt_states_files[i],
                                          data_source_params);
          sparse_opt_stream.close();
        }
      } else if (data_source_params.type == DataSourceType_t::Local) {
        if (i < sparse_opt_states_files.size()) {
          std::ifstream sparse_opt_stream(sparse_opt_states_files[i], std::ifstream::binary);
          if (!sparse_opt_stream.is_open()) {
            HCTR_OWN_THROW(Error_t::WrongInput, "Cannot open sparse optimizer states file");
          }
          HCTR_LOG_S(INFO, ROOT) << "Loading sparse optimizer states: "
                                 << sparse_opt_states_files[i] << std::endl;
          embeddings_[i]->load_opt_states(sparse_opt_stream, sparse_opt_states_files[i],
                                          data_source_params);
          sparse_opt_stream.close();
        }
      } else {
        HCTR_OWN_THROW(Error_t::WrongInput, "Filesystem not supported yet.");
      }
    }
  } catch (const internal_runtime_error& rt_err) {
    Logger::print_exception(rt_err, 0);
    return rt_err.get_error();
  } catch (const std::exception& err) {
    Logger::print_exception(err, 0);
    return Error_t::UnspecificError;
  }
  return Error_t::Success;
}

Error_t Model::load_params_for_dense_(const std::string& model_file,
                                      const DataSourceParams& data_source_params) {
  try {
    std::unique_ptr<float[]> weight(new float[networks_[0]->get_params_num()]());
    if (data_source_params.type == DataSourceType_t::HDFS) {
      HdfsService hs(data_source_params.server, data_source_params.port);
      hs.read(model_file, weight.get(), hs.getFileSize(model_file), 0);
    } else if (data_source_params.type == DataSourceType_t::Local) {
      std::ifstream model_stream(model_file, std::ifstream::binary);
      if (!model_stream.is_open()) {
        HCTR_OWN_THROW(Error_t::WrongInput, "Cannot open dense model file");
      }
      model_stream.read(reinterpret_cast<char*>(weight.get()),
                        networks_[0]->get_params_num() * sizeof(float));
      HCTR_LOG_S(INFO, ROOT) << "Loading dense model: " << model_file << std::endl;
      model_stream.close();
    } else {
      HCTR_OWN_THROW(Error_t::WrongInput, "Filesystem not supported");
    }
    for (auto& network : networks_) {
      network->upload_params_to_device(weight.get());
    }
  } catch (const internal_runtime_error& rt_err) {
    Logger::print_exception(rt_err, 0);
    return rt_err.get_error();
  } catch (const std::exception& err) {
    Logger::print_exception(err, 0);
    return Error_t::UnspecificError;
  }
  return Error_t::Success;
}

Error_t Model::load_params_for_sparse_(const std::vector<std::string>& embedding_model_files,
                                       const DataSourceParams& data_source_params) {
  try {
    for (size_t i = 0; i < embeddings_.size(); i++) {
      if (i < embedding_model_files.size()) {
        HCTR_LOG_S(INFO, ROOT) << "Loading sparse model: " << embedding_model_files[i] << std::endl;
        embeddings_[i]->load_parameters(embedding_model_files[i], data_source_params);
      }
    }
  } catch (const internal_runtime_error& rt_err) {
    Logger::print_exception(rt_err, 0);
    return rt_err.get_error();
  } catch (const std::exception& err) {
    Logger::print_exception(err, 0);
    return Error_t::UnspecificError;
  }
  return Error_t::Success;
}

void Model::init_params_for_dense_() {
  for (size_t i = 0; i < resource_manager_->get_local_gpu_count(); i++) {
    networks_[i]->init_params(i);
  }
  for (size_t i = 0; i < resource_manager_->get_local_gpu_count(); i++) {
    HCTR_LIB_THROW(cudaStreamSynchronize(resource_manager_->get_local_gpu(i)->get_stream()));
  }
}

void Model::init_params_for_sparse_() {
  for (size_t i = 0; i < embeddings_.size(); i++) {
    embeddings_[i]->init_params();
  }
}

void Model::init_embedding_training_cache_(const std::vector<TrainPSType_t>& ps_types,
                                           const std::vector<std::string>& sparse_embedding_files,
                                           const std::vector<std::string>& local_paths,
                                           const std::vector<HMemCacheConfig>& hmem_cache_configs) {
  if (solver_.use_mixed_precision) {
    embedding_training_cache_ = create_embedding_training_cache_<__half>(
        ps_types, sparse_embedding_files, local_paths, hmem_cache_configs);
  } else {
    embedding_training_cache_ = create_embedding_training_cache_<float>(
        ps_types, sparse_embedding_files, local_paths, hmem_cache_configs);
  }
  etc_created_ = true;
}

std::vector<std::pair<std::vector<long long>, std::vector<float>>>& Model::get_incremental_model() {
  if (!etc_params_->use_embedding_training_cache) {
    HCTR_OWN_THROW(Error_t::IllegalCall, "Get incremental is only supported in ETC");
  }
  if (set_source_flag_) {
    etc_params_->incremental_keyset_files.insert(etc_params_->incremental_keyset_files.end(),
                                                 reader_params_.keyset.begin(),
                                                 reader_params_.keyset.end());
    set_source_flag_ = false;
  }
  // dump model from GPU to PS
  embedding_training_cache_->dump();
  // load keyset to vector (processed keys_vec should be long long format)
  auto& inc_keyset_file{etc_params_->incremental_keyset_files};
  std::vector<long long> keys_vec;
  if (solver_.i64_input_key) {
    keys_vec = load_key_files<long long>(inc_keyset_file);
  } else {
    auto keys_i32_vec = load_key_files<unsigned>(inc_keyset_file);
    keys_vec.resize(keys_i32_vec.size());
    std::transform(keys_i32_vec.begin(), keys_i32_vec.end(), keys_vec.begin(),
                   [](unsigned key) { return static_cast<long long>(key); });
  }
  inc_keyset_file.clear();
  // get the incremental sparse model
  inc_sparse_model_ = embedding_training_cache_->get_incremental_model(keys_vec);
  return inc_sparse_model_;
}

void Model::dump_incremental_model_2kafka() {
  if (!etc_params_->use_embedding_training_cache) {
    HCTR_OWN_THROW(Error_t::IllegalCall, "Get incremental is only supported in ETC");
  }
  if (set_source_flag_) {
    etc_params_->incremental_keyset_files.insert(etc_params_->incremental_keyset_files.end(),
                                                 reader_params_.keyset.begin(),
                                                 reader_params_.keyset.end());
    set_source_flag_ = false;
  }
  // dump model from GPU to PS
  embedding_training_cache_->dump();
  // load keyset to vector (processed keys_vec should be long long format)
  auto& inc_keyset_file{etc_params_->incremental_keyset_files};
  std::vector<long long> keys_vec;
  if (solver_.i64_input_key) {
    keys_vec = load_key_files<long long>(inc_keyset_file);
  } else {
    auto keys_i32_vec = load_key_files<unsigned>(inc_keyset_file);
    keys_vec.resize(keys_i32_vec.size());
    std::transform(keys_i32_vec.begin(), keys_i32_vec.end(), keys_vec.begin(),
                   [](unsigned key) { return static_cast<long long>(key); });
  }
  inc_keyset_file.clear();
  // get the incremental sparse model
  inc_sparse_model_ = embedding_training_cache_->get_incremental_model(keys_vec);

  for (unsigned int i = 0; i < sparse_embedding_params_.size(); i++) {
    size_t embedding_size = sparse_embedding_params_[i].embedding_vec_size;
    std::string table_name = sparse_embedding_params_[i].sparse_embedding_name;
    std::string tag = HierParameterServerBase::make_tag_name(solver_.model_name, table_name);
    const char* vectors_ = reinterpret_cast<const char*>(inc_sparse_model_[i].second.data());
    size_t num_pairs = inc_sparse_model_[i].first.size();
    HCTR_LOG(INFO, WORLD,
             "Dump incremental parameters of %s into kafka. Embedding size is %zd, num_pairs is "
             "%zd \n",
             tag.c_str(), embedding_size, num_pairs);
    message_sink_->post(tag, num_pairs, inc_sparse_model_[i].first.data(), vectors_,
                        embedding_size * sizeof(float));
  }
  message_sink_->flush();
}

}  // namespace HugeCTR<|MERGE_RESOLUTION|>--- conflicted
+++ resolved
@@ -1858,12 +1858,7 @@
     HCTR_LOG_S(INFO, ROOT) << "Evaluation source file: " << reader_params_.eval_source << std::endl;
 
     if (solver_.perf_logging) {
-<<<<<<< HEAD
-      HCTR_LOG_ARGS(timer_log.elapsedMilliseconds(), "train_epoch_start",
-                    0);  // just 1 epoch. perf logger
-=======
       HCTR_LOG_ARGS(timer_log.elapsedMilliseconds(), "epoch_start", 0);
->>>>>>> 60a161ea
     }
 
     this->start_data_reading();
@@ -1937,25 +1932,9 @@
                 size_t train_samples =
                     static_cast<size_t>(iter + 1) * static_cast<size_t>(solver_.batchsize);
 
-<<<<<<< HEAD
-                std::string epoch_num_str = std::to_string(float(iter) / max_iter);
-
-                HCTR_LOG_S(INFO, WORLD)
-                    << "Hit target accuracy AUC " << auc_threshold << " at " << iter << "/"
-                    << max_iter << " iterations with batchsize " << solver_.batchsize << " in "
-                    << std::setiosflags(std::ios::fixed) << std::setprecision(2)
-                    << timer.elapsedSeconds() << " s. Average speed "
-                    << (float(iter) * solver_.batchsize / timer.elapsedSeconds()) << " records/s."
-                    << std::endl;
-
-                HCTR_LOG_ARGS(timer_log.elapsedMilliseconds(), "eval_stop" + epoch_num_str);
-
-                HCTR_LOG_ARGS(timer_log.elapsedMilliseconds(), "train_epoch_end", 1);
-=======
                 HCTR_LOG_ARGS(timer_log.elapsedMilliseconds(), "eval_stop", float(iter) / max_iter);
 
                 HCTR_LOG_ARGS(timer_log.elapsedMilliseconds(), "epoch_stop", 1);
->>>>>>> 60a161ea
 
                 HCTR_LOG_ARGS(timer_log.elapsedMilliseconds(), "run_stop");
                 HCTR_LOG_ARGS(timer_log.elapsedMilliseconds(), "train_samples", train_samples);
@@ -2103,11 +2082,7 @@
         sync();
         schedule_reader(TrainState_t::TopMLPFprop);
         schedule_split3way(TrainState_t::MLPExchangeWgrad);
-<<<<<<< HEAD
-        schedule_d2d(TrainState_t::MLPUpdate);
-=======
         schedule_d2d(TrainState_t::Finalize);
->>>>>>> 60a161ea
         state = networks_[id]->train(
             current_batchsize_per_device, [this, id]() { this->exchange_wgrad(id); }, state);
       } while (change_state(&state));
