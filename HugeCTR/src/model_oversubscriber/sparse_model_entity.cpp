--- conflicted
+++ resolved
@@ -160,81 +160,11 @@
       // load vectors from host memory
       std::vector<TypeKey> key_exist;
       std::vector<size_t> idx_exist;
-<<<<<<< HEAD
-      idx_exist.reserve(keys.size());
-
-      const size_t chunk_num = std::thread::hardware_concurrency();
-      std::vector<std::vector<TypeKey>> chunk_keys(chunk_num);
-      std::vector<std::vector<size_t>> chunk_slot_id(chunk_num);
-      std::vector<std::vector<size_t>> chunk_idx_exist(chunk_num);
-
-      #pragma omp parallel num_threads(chunk_num)
-      {
-        const size_t tid = omp_get_thread_num();
-        const size_t thread_num = omp_get_num_threads();
-        size_t sub_chunk_size = keys.size() / thread_num;
-        size_t res_chunk_size = keys.size() % thread_num;
-        const size_t idx = tid * sub_chunk_size;
-
-        if (tid == thread_num - 1) sub_chunk_size += res_chunk_size;
-        chunk_keys[tid].reserve(sub_chunk_size);
-        chunk_idx_exist[tid].reserve(sub_chunk_size);
-        if (!is_distributed_) chunk_slot_id[tid].reserve(sub_chunk_size);
-
-        auto insert_key_op = [&](auto iter) {
-          chunk_keys[tid].push_back(iter->first);
-          chunk_idx_exist[tid].push_back(iter->second.second);
-          if (!is_distributed_) chunk_slot_id[tid].push_back(iter->second.first);
-        };
-
-        for (size_t i = 0; i < sub_chunk_size; i++) {
-          auto key = keys[idx + i];
-          auto iter = exist_key_idx_mapping_.find(key);
-          if (iter != exist_key_idx_mapping_.end()) {
-            insert_key_op(iter);
-          } else {
-            iter = new_key_idx_mapping_.find(key);
-            if (iter != new_key_idx_mapping_.end()) {
-              insert_key_op(iter);
-            }
-          }
-        }
-      }
-      size_t cnt_hit_keys = 0;
-      for (const auto& chunk_key : chunk_keys) {
-        cnt_hit_keys += chunk_key.size();
-      }
-
-      idx_exist.resize(cnt_hit_keys);
-
-      TypeKey *dst_key_ptr = key_ptr;
-      size_t *dst_slot_id_ptr = slot_id_ptr;
-      size_t *dst_idx_exist_ptr = idx_exist.data();
-      for (size_t i = 0; i < chunk_keys.size(); i++) {
-        const auto num_elem = chunk_keys[i].size();
-
-        memcpy(dst_key_ptr, chunk_keys[i].data(), num_elem * sizeof(TypeKey));
-        dst_key_ptr += num_elem;
-
-        memcpy(dst_idx_exist_ptr, chunk_idx_exist[i].data(), num_elem * sizeof(size_t));
-        dst_idx_exist_ptr += num_elem;
-
-        if (!is_distributed_) {
-          memcpy(dst_slot_id_ptr, chunk_slot_id[i].data(), num_elem * sizeof(size_t));
-          dst_slot_id_ptr += num_elem;
-        }
-      }
-
-      hit_size = cnt_hit_keys;
-
-      #pragma omp parallel num_threads(chunk_num)
-=======
       parallel_table_lookup(keys, exist_key_idx_mapping_, new_key_idx_mapping_,
           buf_bag, key_exist, idx_exist, is_distributed_, true);
       hit_size = idx_exist.size();
 
       #pragma omp parallel num_threads(std::thread::hardware_concurrency())
->>>>>>> 37d7eab5
       {
         const size_t tid = omp_get_thread_num();
         const size_t thread_num = omp_get_num_threads();
@@ -299,8 +229,6 @@
 }
 
 template <typename TypeKey>
-<<<<<<< HEAD
-=======
 std::pair<std::vector<long long>, std::vector<float>>
 SparseModelEntity<TypeKey>::load_vec_by_key(const std::vector<long long> &keys) {
   if (!use_host_ps_) {
@@ -354,7 +282,6 @@
 }
 
 template <typename TypeKey>
->>>>>>> 37d7eab5
 void SparseModelEntity<TypeKey>::dump_vec_by_key(BufferBag &buf_bag,
                                                  const size_t dump_size) {
   try {
