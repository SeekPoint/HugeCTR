/*
 * Copyright (c) 2020, NVIDIA CORPORATION.
 *
 * Licensed under the Apache License, Version 2.0 (the "License");
 * you may not use this file except in compliance with the License.
 * You may obtain a copy of the License at
 *
 *     http://www.apache.org/licenses/LICENSE-2.0
 *
 * Unless required by applicable law or agreed to in writing, software
 * distributed under the License is distributed on an "AS IS" BASIS,
 * WITHOUT WARRANTIES OR CONDITIONS OF ANY KIND, either express or implied.
 * See the License for the specific language governing permissions and
 * limitations under the License.
 */

#include <common.hpp>
#include <cpu_resource.hpp>
#include <utils.hpp>

namespace HugeCTR {
CPUResource::CPUResource(unsigned long long replica_uniform_seed,
<<<<<<< HEAD
                         const std::vector<unsigned long long> replica_variant_seeds) {
=======
                         const std::vector<unsigned long long> replica_variant_seeds) :
                         replica_uniform_seed_(replica_uniform_seed) {
>>>>>>> 57c47079
  replica_uniform_curand_generators_.resize(replica_variant_seeds.size());
  replica_variant_curand_generators_.resize(replica_variant_seeds.size());

  for (size_t i = 0; i < replica_variant_seeds.size(); i++) {
    CK_CURAND_THROW_(curandCreateGeneratorHost(&replica_uniform_curand_generators_[i],
                                               CURAND_RNG_PSEUDO_DEFAULT));
    CK_CURAND_THROW_(curandSetPseudoRandomGeneratorSeed(replica_uniform_curand_generators_[i],
                                                        replica_uniform_seed));
    CK_CURAND_THROW_(curandCreateGeneratorHost(&replica_variant_curand_generators_[i],
                                               CURAND_RNG_PSEUDO_DEFAULT));
    CK_CURAND_THROW_(curandSetPseudoRandomGeneratorSeed(replica_variant_curand_generators_[i],
                                                        replica_variant_seeds[i]));
  }
}

CPUResource::~CPUResource() {
  try {
    for (auto generator : replica_uniform_curand_generators_) {
      CK_CURAND_THROW_(curandDestroyGenerator(generator));
    }
    for (auto generator : replica_variant_curand_generators_) {
      CK_CURAND_THROW_(curandDestroyGenerator(generator));
    }
  } catch (const std::runtime_error& rt_err) {
    std::cerr << rt_err.what() << std::endl;
  }
}
}  // namespace HugeCTR<|MERGE_RESOLUTION|>--- conflicted
+++ resolved
@@ -20,12 +20,8 @@
 
 namespace HugeCTR {
 CPUResource::CPUResource(unsigned long long replica_uniform_seed,
-<<<<<<< HEAD
-                         const std::vector<unsigned long long> replica_variant_seeds) {
-=======
                          const std::vector<unsigned long long> replica_variant_seeds) :
                          replica_uniform_seed_(replica_uniform_seed) {
->>>>>>> 57c47079
   replica_uniform_curand_generators_.resize(replica_variant_seeds.size());
   replica_variant_curand_generators_.resize(replica_variant_seeds.size());
 
