/*
 * Copyright (c) 2021, NVIDIA CORPORATION.
 *
 * Licensed under the Apache License, Version 2.0 (the "License");
 * you may not use this file except in compliance with the License.
 * You may obtain a copy of the License at
 *
 *     http://www.apache.org/licenses/LICENSE-2.0
 *
 * Unless required by applicable law or agreed to in writing, software
 * distributed under the License is distributed on an "AS IS" BASIS,
 * WITHOUT WARRANTIES OR CONDITIONS OF ANY KIND, either express or implied.
 * See the License for the specific language governing permissions and
 * limitations under the License.
 */

#include <cuda_runtime.h>

#include <algorithm>
#include <cub/cub.cuh>
#include <iostream>
#include <utility>
#include <vector>

#include "HugeCTR/include/common.hpp"
#include "HugeCTR/include/data_simulator.hpp"
#include "HugeCTR/include/embeddings/hybrid_embedding/data.hpp"
#include "HugeCTR/include/embeddings/hybrid_embedding/infrequent_embedding.hpp"
#include "HugeCTR/include/embeddings/hybrid_embedding/model.hpp"
#include "HugeCTR/include/embeddings/hybrid_embedding/update.cuh"
#include "HugeCTR/include/embeddings/hybrid_embedding/utils.cuh"
#include "HugeCTR/include/embeddings/hybrid_embedding/utils.hpp"
#include "HugeCTR/include/shuffle/shuffle.cuh"
#include "HugeCTR/include/tensor2.hpp"
#include "HugeCTR/include/utils.hpp"

namespace HugeCTR {

namespace hybrid_embedding {

namespace infrequent_embedding_kernels {

template <typename dtype, typename emtype>
__global__ void hier_update_model(InfrequentEmbeddingSelectionView<dtype>* indices,
                                  const dtype* __restrict__ category_location,
                                  const emtype* __restrict__ gradients,
                                  float* __restrict__ embedding_vectors,
                                  uint32_t embedding_vec_size, uint32_t num_instances,
                                  uint32_t local_samples_size, uint32_t local_comm_buff_size,
                                  const float* __restrict__ lr_ptr, const float scale) {
  float lr = __ldg(lr_ptr) / scale;
  const uint32_t num_indices = indices->model_indices_offsets[num_instances];

  // Load offset only when the network_id changes
  uint32_t previous_network_id = 0;
  uint32_t offset = 0;

  for (uint32_t i = blockIdx.x; i < num_indices; i += gridDim.x) {
    uint32_t index = indices->model_indices[i];
    dtype category = indices->samples[index];
    dtype location = category_location[2 * category + 1];
    uint32_t network_id = index / local_samples_size;
    if (network_id != previous_network_id) {
      offset = indices->model_indices_offsets[network_id];
      previous_network_id = network_id;
    }
    atomicAdd(
        embedding_vectors + location * embedding_vec_size + threadIdx.x,
        -lr * TypeConvertFunc<float, emtype>::convert(
                  gradients[embedding_vec_size * (network_id * local_comm_buff_size + i - offset) +
                            threadIdx.x]));
  }
}

template <typename dtype, typename emtype>
__global__ void infrequent_update_model_direct(
    const emtype* const* __restrict__ gradients_pointers, float* embedding_vectors,
    InfrequentEmbeddingSelectionView<dtype>* indices, const dtype* __restrict__ category_location,
    uint32_t num_instances, uint32_t model_id, uint32_t embedding_vec_size,
    uint32_t local_samples_size, const float* __restrict__ lr_ptr, const float scale) {
  float lr = __ldg(lr_ptr) / scale;
  // Shift pattern
  const uint32_t offset = indices->model_indices_offsets[model_id + 1];
  const uint32_t num_model_indices = indices->model_indices_offsets[num_instances];

  for (uint32_t i = blockIdx.x; i < num_model_indices; i += gridDim.x) {
    uint32_t vid = (i + offset) % num_model_indices;

    uint32_t index = indices->model_indices[vid];
    uint32_t network_id = index / local_samples_size;
    uint32_t local_index = index % local_samples_size;
    dtype category = indices->samples[index];
    uint32_t location = category_location[2 * category + 1];

    const emtype* gradients = gradients_pointers[network_id];

    atomicAdd(embedding_vectors + location * embedding_vec_size + threadIdx.x,
              -lr * TypeConvertFunc<float, emtype>::convert(
                        gradients[local_index * embedding_vec_size + threadIdx.x]));
  }
}

// template <typename dtype>
// __global__ void calculate_network_indices_mask(const dtype* __restrict__ local_samples,
//                                                const dtype* __restrict__ category_location,
//                                                bool* mask, uint32_t local_samples_size,
//                                                uint32_t num_instances) {
//   for (uint32_t i = blockIdx.x * blockDim.x + threadIdx.x; i < local_samples_size;
//        i += gridDim.x * blockDim.x) {
//     dtype category = local_samples[i];
//     uint32_t model_id = static_cast<uint32_t>(category_location[2 * category]);
//     for (uint32_t section_id = 0; section_id < num_instances; section_id++) {
//       mask[local_samples_size * section_id + i] = (model_id == section_id);
//     }
//   }
// }

template <typename LambdaPtr>
static __global__ void offsets_to_sizes(size_t* sizes, LambdaPtr get_offsets_ptr,
                                        size_t element_size, uint32_t num_instances) {
  uint32_t* offsets = get_offsets_ptr();
  for (int t = blockIdx.x * blockDim.x + threadIdx.x; t < num_instances;
       t += gridDim.x * blockDim.x) {
    sizes[t] = (offsets[t + 1] - offsets[t]) * element_size;
  }
}

}  // namespace infrequent_embedding_kernels

template <typename dtype>
InfrequentEmbeddingBase<dtype>::InfrequentEmbeddingBase() {
  HCTR_LIB_THROW(cudaMalloc(&indices_view_, sizeof(*indices_view_)));
}

template <typename dtype>
InfrequentEmbeddingBase<dtype>::~InfrequentEmbeddingBase() {
  cudaFree(indices_view_);
}

template <typename dtype>
InfrequentEmbeddingBase<dtype>::InfrequentEmbeddingBase(const InfrequentEmbeddingBase& other) {
  HCTR_LIB_THROW(cudaMalloc(&indices_view_, sizeof(*indices_view_)));

  HCTR_LIB_THROW(cudaMemcpy(indices_view_, other.indices_view_, sizeof(*indices_view_),
                            cudaMemcpyDeviceToDevice));
}

template <typename dtype>
void InfrequentEmbeddingBase<dtype>::set_current_indices(
    InfrequentEmbeddingSelection<dtype>* indices, cudaStream_t stream) {
  indices_ = indices;
  data_ = indices->get_data();
  HCTR_LIB_THROW(cudaMemcpyAsync(indices_view_, indices->get_device_view(), sizeof(*indices_view_),
                                 cudaMemcpyDeviceToDevice, stream));
}

template <typename dtype, typename emtype>
InfrequentEmbedding_NVLink_SingleNode<dtype, emtype>::InfrequentEmbedding_NVLink_SingleNode(
    Model<dtype>& model, GPUResource& gpu_resource, size_t embedding_vec_size)
    : model_(model), gpu_resource_(gpu_resource), embedding_vec_size_(embedding_vec_size) {
  auto buf = GeneralBuffer2<CudaAllocator>::create();
  buf->reserve({ceildiv<size_t>(model.num_categories, model.num_instances), embedding_vec_size_},
               &infrequent_embedding_vectors_);
  buf->reserve({model.num_instances, 1}, &interaction_layer_input_pointers_train_);
  buf->reserve({model.num_instances, 1}, &interaction_layer_input_pointers_eval_);
  buf->reserve({model.num_instances, 1}, &gradients_pointers_);
  buf->allocate();
<<<<<<< HEAD

  auto managed_buf = GeneralBuffer2<CudaManagedAllocator>::create();
  managed_buf->reserve({model.num_instances + 1, 1}, &model_indices_offsets_);
  managed_buf->reserve({model.num_instances + 1, 1}, &network_indices_offsets_);
  managed_buf->allocate();
  // int current_device;
  // HCTR_LIB_THROW(cudaGetDevice(&current_device));
  // HCTR_LIB_THROW(cudaMemAdvise(managed_buf->get_ptr(), managed_buf->get_size_in_bytes(),
  //                             cudaMemAdviseSetReadMostly, current_device));
=======
>>>>>>> 60a161ea
}

template <typename dtype, typename emtype>
void InfrequentEmbedding_NVLink_SingleNode<dtype, emtype>::init_pointers(
    int local_gpu_count, const cudaStream_t stream,
    std::vector<emtype*>& interaction_layer_input_pointers_train,
    std::vector<emtype*>& interaction_layer_input_pointers_eval,
    std::vector<const emtype*>& gradients_pointers) {
  HCTR_LIB_THROW(cudaMemcpyAsync(interaction_layer_input_pointers_train_.get_ptr(),
                                 interaction_layer_input_pointers_train.data(),
                                 local_gpu_count * sizeof(emtype*), cudaMemcpyHostToDevice,
                                 stream));
  HCTR_LIB_THROW(cudaMemcpyAsync(interaction_layer_input_pointers_eval_.get_ptr(),
                                 interaction_layer_input_pointers_eval.data(),
                                 local_gpu_count * sizeof(emtype*), cudaMemcpyHostToDevice,
                                 stream));
  HCTR_LIB_THROW(cudaMemcpyAsync(gradients_pointers_.get_ptr(), gradients_pointers.data(),
                                 local_gpu_count * sizeof(emtype*), cudaMemcpyHostToDevice,
                                 stream));
}

/** Forward network for single GPU (no communications) */
template <typename dtype, typename emtype>
void InfrequentEmbedding_NVLink_SingleNode<dtype, emtype>::forward_network_direct(
    bool is_train, cudaStream_t stream) {
  const uint32_t num_instances = model_.num_instances;
  const uint32_t model_id = model_.global_instance_id;
  uint32_t local_samples_size =
      ceildiv<uint32_t>(data_->batch_size, num_instances) * data_->table_sizes.size();

  auto interaction_layer_input_pointers = is_train
                                              ? interaction_layer_input_pointers_train_.get_ptr()
                                              : interaction_layer_input_pointers_eval_.get_ptr();
  auto indices = this->indices_view_;
  auto category_location = model_.category_location.get_ptr();
  auto model_table = infrequent_embedding_vectors_.get_ptr();
  auto embedding_vec_size = embedding_vec_size_;

  auto copy_desc = CopyDescriptors::make_OneToOne<float, emtype, 1>(
      embedding_vec_size,
      [=] __device__() { return indices->model_indices_offsets[num_instances]; },
      [=] __device__(size_t i) -> CopyDescriptors::CopyDetails<float, emtype, 1> {
        const uint32_t offset = indices->model_indices_offsets[model_id + 1];
        const uint32_t num_model_indices = indices->model_indices_offsets[num_instances];
        const uint32_t vid = (i + offset) % num_model_indices;
        const uint32_t index = indices->model_indices[vid];

        const dtype category = indices->samples[index];
        const dtype location = category_location[2 * category + 1];

        const uint32_t network_id = index / local_samples_size;
        const uint32_t local_index = index % local_samples_size;

        emtype* interaction_layer_input = interaction_layer_input_pointers[network_id];

        return {model_table + location * embedding_vec_size,
                {interaction_layer_input + local_index * embedding_vec_size},
                {true}};
      });

  shuffle(copy_desc, stream, local_samples_size / 10);
  HCTR_LIB_THROW(cudaPeekAtLastError());
}

template <typename dtype, typename emtype>
void InfrequentEmbedding_NVLink_SingleNode<dtype, emtype>::update_model_direct(
    float* dev_lr, float scale, cudaStream_t stream) {
  const uint32_t& num_instances = model_.num_instances;
  uint32_t local_samples_size =
      ceildiv<uint32_t>(data_->batch_size, num_instances) * data_->table_sizes.size();

  int num_sm = gpu_resource_.get_sm_count();
  int n_blocks = 16 * num_sm;  // TODO: better heuristics

  /* Each model reads from the gradients of each network */
  infrequent_embedding_kernels::
      infrequent_update_model_direct<<<n_blocks, embedding_vec_size_, 0, stream>>>(
          gradients_pointers_.get_ptr(), infrequent_embedding_vectors_.get_ptr(),
          this->indices_view_, model_.category_location.get_ptr(), model_.num_instances,
          model_.global_instance_id, embedding_vec_size_, local_samples_size, dev_lr, scale);
  HCTR_LIB_THROW(cudaPeekAtLastError());
}

template <typename dtype, typename emtype>
InfrequentEmbedding_IB_NVLINK<dtype, emtype>::InfrequentEmbedding_IB_NVLINK(
    Model<dtype>& model, GPUResource& gpu_resource, size_t embedding_vec_size)
    : model_(model), gpu_resource_(gpu_resource), embedding_vec_size_(embedding_vec_size) {
  auto buf = GeneralBuffer2<CudaAllocator>::create();

  buf->reserve({ceildiv<size_t>(model.num_categories, model.num_instances), embedding_vec_size_},
               &infrequent_embedding_vectors_);
  buf->allocate();

  auto managed_buf = GeneralBuffer2<CudaManagedAllocator>::create();
  managed_buf->reserve({model.num_instances + 1, 1}, &model_indices_offsets_);
  managed_buf->reserve({model.num_instances + 1, 1}, &network_indices_offsets_);
  managed_buf->allocate();
  // int current_device;
  // HCTR_LIB_THROW(cudaGetDevice(&current_device));
  // HCTR_LIB_THROW(cudaMemAdvise(managed_buf->get_ptr(), managed_buf->get_size_in_bytes(),
  // cudaMemAdviseSetReadMostly, current_device));
}

template <typename dtype, typename emtype>
void InfrequentEmbedding_IB_NVLINK<dtype, emtype>::init_comms(size_t embedding_vec_size,
                                                              const GPUResource* gpu_resource,
                                                              GeneralBuffer2<CudaAllocator>* i_buf,
                                                              size_t max_buf_size) {
  infrequent_forward_comm_buffers_ = std::make_unique<AllToAllStorage<emtype>>(i_buf, max_buf_size);
  infrequent_backward_comm_buffers_ =
      std::make_unique<AllToAllStorage<emtype>>(i_buf, max_buf_size);
  infrequent_forward_comms_ = std::make_unique<AllToAll_Multi_NCCL<emtype>>(
      infrequent_forward_comm_buffers_->send_buffer, infrequent_forward_comm_buffers_->recv_buffer,
      get_model_indices_offsets_ptr(), get_network_indices_offsets_ptr(), gpu_resource,
      embedding_vec_size);
  infrequent_backward_comms_ = std::make_unique<AllToAll_Multi_NCCL<emtype>>(
      infrequent_backward_comm_buffers_->send_buffer,
      infrequent_backward_comm_buffers_->recv_buffer, get_network_indices_offsets_ptr(),
      get_model_indices_offsets_ptr(), gpu_resource, embedding_vec_size);
}

template <typename dtype, typename emtype>
void InfrequentEmbedding_IB_NVLINK<dtype, emtype>::forward_model(emtype* message_buffer,
                                                                 cudaStream_t stream) {
  auto indices = this->indices_view_;
  auto category_location = model_.category_location.get_ptr();
  auto infrequent_embedding_vectors = infrequent_embedding_vectors_.get_ptr();
  auto embedding_vec_size = embedding_vec_size_;
  auto num_instances = model_.num_instances;

  auto copy_desc = CopyDescriptors::make_OneToOne<float, emtype, 1>(
      embedding_vec_size,
      [=] __device__() { return indices->model_indices_offsets[num_instances]; },
      [=] __device__(size_t i) -> CopyDescriptors::CopyDetails<float, emtype, 1> {
        uint32_t index = indices->model_indices[i];
        dtype category = indices->samples[index];
        dtype location = category_location[2 * category + 1];

        return {infrequent_embedding_vectors + location * embedding_vec_size,
                {message_buffer + i * embedding_vec_size},
                {true}};
      });

  shuffle(copy_desc, stream, data_->samples.get_num_elements() / model_.num_instances / 8);
  HCTR_LIB_THROW(cudaPeekAtLastError());
}

template <typename dtype, typename emtype>
void InfrequentEmbedding_IB_NVLINK<dtype, emtype>::forward_network(const emtype* message_buffer,
                                                                   emtype* interaction_layer_input,
                                                                   cudaStream_t stream) {
  auto indices = this->indices_view_;
  auto embedding_vec_size = embedding_vec_size_;
  auto num_instances = model_.num_instances;

  auto copy_desc = CopyDescriptors::make_OneToOne<emtype, emtype, 1>(
      embedding_vec_size,
      [=] __device__() { return indices->network_indices_offsets[num_instances]; },
      [=] __device__(size_t i) -> CopyDescriptors::CopyDetails<emtype, emtype, 1> {
        uint32_t index = indices->network_indices[i];
        return {message_buffer + i * embedding_vec_size,
                {interaction_layer_input + index * embedding_vec_size},
                {true}};
      });

  shuffle(copy_desc, stream, data_->samples.get_num_elements() / model_.num_instances / 8);
  HCTR_LIB_THROW(cudaPeekAtLastError());
}

template <typename dtype, typename emtype>
void InfrequentEmbedding_IB_NVLINK<dtype, emtype>::forward(emtype* output_ptr,
                                                           cudaStream_t stream) {
  // TODO: These copies need to be moved to the index computation
  HCTR_LIB_THROW(cudaMemcpyAsync(
      model_indices_offsets_.get_ptr(), this->indices_->model_indices_offsets_.get_ptr(),
      model_indices_offsets_.get_size_in_bytes(), cudaMemcpyDeviceToDevice, stream));

  HCTR_LIB_THROW(cudaMemcpyAsync(
      network_indices_offsets_.get_ptr(), this->indices_->network_indices_offsets_.get_ptr(),
      network_indices_offsets_.get_size_in_bytes(), cudaMemcpyDeviceToDevice, stream));

  HCTR_LIB_THROW(cudaStreamSynchronize(stream));

  // frequent_embeddings_[i].forward_network(output.get_ptr(), false, stream);

  forward_model(infrequent_forward_comm_buffers_->send_buffer.get_ptr(), stream);

  infrequent_forward_comms_->communicate(stream);

  forward_network(infrequent_forward_comm_buffers_->recv_buffer.get_ptr(), output_ptr, stream);
}

template <typename dtype, typename emtype>
void InfrequentEmbedding_IB_NVLINK<dtype, emtype>::update_network(const emtype* gradients,
                                                                  emtype* message_buffer,
                                                                  cudaStream_t stream) {
  auto indices = this->indices_view_;
  auto embedding_vec_size = embedding_vec_size_;
  auto num_instances = model_.num_instances;

  auto copy_desc = CopyDescriptors::make_OneToOne<emtype, emtype, 1>(
      embedding_vec_size,
      [=] __device__() { return indices->network_indices_offsets[num_instances]; },
      [=] __device__(size_t i) -> CopyDescriptors::CopyDetails<emtype, emtype, 1> {
        uint32_t index = indices->network_indices[i];

        return {gradients + index * embedding_vec_size,
                {message_buffer + i * embedding_vec_size},
                {true}};
      });

  shuffle(copy_desc, stream, data_->samples.get_num_elements() / model_.num_instances / 8);
  HCTR_LIB_THROW(cudaPeekAtLastError());
}

template <typename dtype, typename emtype>
void InfrequentEmbedding_IB_NVLINK<dtype, emtype>::update_model(const emtype* message_buffer,
                                                                float* dev_lr, float scale,
                                                                cudaStream_t stream) {
  auto indices = this->indices_view_;
  const dtype* __restrict__ category_location = model_.category_location.get_ptr();
  auto num_instances = model_.num_instances;

  uint32_t n_blocks = gpu_resource_.get_sm_count();

  sgd_atomic_update(
      message_buffer, infrequent_embedding_vectors_.get_ptr(),
      [indices, num_instances] __device__() {
        return indices->model_indices_offsets[num_instances];
      },
      [indices, category_location] __device__(uint32_t i) {
        uint32_t index = indices->model_indices[i];
        dtype category = indices->samples[index];
        return category_location[2 * category + 1];
      },
      n_blocks, embedding_vec_size_, dev_lr, scale, stream);
}

template <typename dtype, typename emtype>
InfrequentEmbedding_IB_NVLink_Hier<dtype, emtype>::InfrequentEmbedding_IB_NVLink_Hier(
    Model<dtype>& model, GPUResource& gpu_resource, size_t embedding_vec_size)
    : model_(model), gpu_resource_(gpu_resource), embedding_vec_size_(embedding_vec_size) {
  auto buf = GeneralBuffer2<CudaAllocator>::create();
  buf->reserve({ceildiv<size_t>(model.num_categories, model.num_instances), embedding_vec_size_},
               &infrequent_embedding_vectors_);
  buf->reserve({model_.num_instances}, &model_indices_sizes_);
  buf->reserve({model_.num_instances}, &model_indices_sizes_ptrs_);
  buf->reserve({model_.num_instances}, &network_indices_sizes_);
  buf->reserve({model_.num_instances}, &network_indices_sizes_ptrs_);
  buf->allocate();
}

template <typename dtype, typename emtype>
void InfrequentEmbedding_IB_NVLink_Hier<dtype, emtype>::init_comms(
    int64_t max_num_infrequent_samples, size_t slot_num, size_t embedding_vec_size,
    GeneralBuffer2<CudaAllocator>* buf_ptr, size_t batch_size_true, size_t batch_size_false,
    size_t local_gpu_count) {
  double p_infrequent_samples = 1.0;
  if (max_num_infrequent_samples >= 0) {
    p_infrequent_samples =
        (double)max_num_infrequent_samples / ((double)batch_size_true * slot_num);
  }
  auto align = [this](size_t val) {
    auto alignment = model_.num_instances;
    return ((val + alignment - 1) / alignment) * alignment;
  };

  max_num_infrequent_per_batch_ =
      align(std::max(batch_size_true, batch_size_false) * slot_num * p_infrequent_samples);

  max_num_infrequent_per_train_batch_ = align(batch_size_true * slot_num * p_infrequent_samples);

  size_t max_buf_size = embedding_vec_size * max_num_infrequent_per_batch_;
  size_t max_back_buf_size = embedding_vec_size * max_num_infrequent_per_train_batch_;

  HCTR_LOG_S(INFO, ROOT) << "Allocating A2A buffers for infrequent categories. For training : "
                         << max_num_infrequent_per_train_batch_
                         << ", for evaluation:  " << max_num_infrequent_per_batch_ << std::endl;

  infrequent_backward_comm_buffers_ =
      std::make_unique<AllToAllStorage<emtype>>(buf_ptr, max_back_buf_size);
  infrequent_forward_comm_buffers_ =
      std::make_unique<AllToAllStorage<emtype>>(buf_ptr, max_buf_size);
  // TODO: need to check the correctness
  buf_ptr->reserve({local_gpu_count}, &infrequent_forward_comm_buffers_->send_buffer_ptrs);
  buf_ptr->reserve({local_gpu_count}, &infrequent_backward_comm_buffers_->send_buffer_ptrs);
}

template <typename dtype, typename emtype>
void InfrequentEmbedding_IB_NVLink_Hier<dtype, emtype>::forward_model(cudaStream_t stream) {
  calculate_model_indices_sizes_from_offsets(stream);

  calculate_network_indices_sizes_from_offsets(stream);

  infrequent_forward_comms_->update_sizes(stream);

  fused_intra_forward_model(infrequent_forward_comm_buffers_->send_buffer_ptrs.get_ptr(), stream);

  infrequent_forward_comms_->initiate_communication(stream);
}

template <typename dtype, typename emtype>
void InfrequentEmbedding_IB_NVLink_Hier<dtype, emtype>::infrequent_wait_completion(
    cudaStream_t stream) {
  infrequent_forward_comms_->wait_completion(stream);
}

template <typename dtype, typename emtype>
void InfrequentEmbedding_IB_NVLink_Hier<dtype, emtype>::infrequent_hier_forward_network(
    emtype* output_ptr, cudaStream_t stream) {
  hier_forward_network(infrequent_forward_comm_buffers_->recv_buffer.get_ptr(), output_ptr, stream);
}

template <typename dtype, typename emtype>
void InfrequentEmbedding_IB_NVLink_Hier<dtype, emtype>::fused_intra_forward_model(
    emtype** message_buffer, cudaStream_t stream) {
  auto indices = this->indices_view_;
  auto category_location = model_.category_location.get_ptr();
  auto infrequent_embedding_vectors = infrequent_embedding_vectors_.get_ptr();
  size_t embedding_vec_size = embedding_vec_size_;
  auto local_instance_id = model_.instance_id;
  auto num_instances = model_.num_instances;
  auto per_node_instances = num_instances / model_.h_num_instances_per_node.size();
  uint32_t local_samples_size =
      ceildiv<uint32_t>(data_->batch_size, num_instances) * data_->table_sizes.size();

  uint32_t local_comm_buff_size =
      ceildiv<uint32_t>(max_num_infrequent_per_batch_, model_.num_instances);

  auto copy_desc = CopyDescriptors::make_OneToOne<float, emtype, 1>(
      embedding_vec_size,
      [=] __device__() { return indices->model_indices_offsets[num_instances]; },
      [=] __device__(size_t i) -> CopyDescriptors::CopyDetails<float, emtype, 1> {
        uint32_t num_selected = indices->model_indices_offsets[num_instances];
        uint32_t vid =
            (i + indices->model_indices_offsets[(local_instance_id + 1) % per_node_instances]) %
            num_selected;
        uint32_t index = indices->model_indices[vid];
        uint32_t network_id = (index / local_samples_size);
        dtype category = indices->samples[index];
        dtype location = category_location[2 * category + 1];
        uint32_t local_network_id = (network_id % per_node_instances);
        emtype* output_ptr =
            &message_buffer[local_network_id][(network_id - local_network_id + local_instance_id) *
                                              local_comm_buff_size * embedding_vec_size];

        return {
            infrequent_embedding_vectors + location * embedding_vec_size,
            {output_ptr + (vid - indices->model_indices_offsets[network_id]) * embedding_vec_size},
            {true}};
      });

  shuffle(copy_desc, stream, data_->samples.get_num_elements() / model_.num_instances / 8);
  HCTR_LIB_THROW(cudaPeekAtLastError());
}

template <typename dtype, typename emtype>
void InfrequentEmbedding_IB_NVLink_Hier<dtype, emtype>::hier_forward_network(
    const emtype* message_buffer, emtype* interaction_layer_input, cudaStream_t stream) {
  auto indices = this->indices_view_;
  auto embedding_vec_size = embedding_vec_size_;
  auto num_instances = model_.num_instances;
  uint32_t local_samples_size =
      ceildiv<uint32_t>(data_->batch_size, model_.num_instances) * data_->table_sizes.size();
  uint32_t local_comm_buff_size =
      ceildiv<uint32_t>(max_num_infrequent_per_batch_, model_.num_instances);

  auto copy_desc = CopyDescriptors::make_OneToOne<emtype, emtype, 1>(
      embedding_vec_size,
      [=] __device__() { return indices->network_indices_offsets[num_instances]; },
      [=] __device__(size_t i) -> CopyDescriptors::CopyDetails<emtype, emtype, 1> {
        uint32_t index = indices->network_indices[i];
        uint32_t model_id = indices->network_indices_src_model_id[i];
        uint32_t offset = indices->network_indices_offsets[model_id];

        return {
            message_buffer + (model_id * local_comm_buff_size + i - offset) * embedding_vec_size,
            {interaction_layer_input + index * embedding_vec_size},
            {true}};
      });

  shuffle(copy_desc, stream, data_->samples.get_num_elements() / model_.num_instances / 8);
  HCTR_LIB_THROW(cudaPeekAtLastError());
}

template <typename dtype, typename emtype>
void InfrequentEmbedding_IB_NVLink_Hier<dtype, emtype>::fused_intra_update_network(
    const emtype* gradients, emtype** message_buffer, cudaStream_t stream) {
  auto indices = this->indices_view_;
  size_t embedding_vec_size = embedding_vec_size_;
  auto local_instance_id = model_.instance_id;
  auto num_instances = model_.num_instances;
  auto per_node_instances = num_instances / model_.h_num_instances_per_node.size();
  uint32_t local_comm_buff_size =
      ceildiv<uint32_t>(max_num_infrequent_per_train_batch_, model_.num_instances);

  auto copy_desc = CopyDescriptors::make_OneToOne<emtype, emtype, 1>(
      embedding_vec_size,
      [=] __device__() { return indices->network_indices_offsets[num_instances]; },
      [=] __device__(size_t i) -> CopyDescriptors::CopyDetails<emtype, emtype, 1> {
        uint32_t num_selected = indices->network_indices_offsets[num_instances];
        uint32_t vid =
            (i + indices->network_indices_offsets[(local_instance_id + 1) % per_node_instances]) %
            num_selected;
        uint32_t index = indices->network_indices[vid];

        uint32_t model_id = indices->network_indices_src_model_id[vid];

        uint32_t local_model_id = (model_id % per_node_instances);
        emtype* output_ptr =
            &message_buffer[local_model_id][(model_id - local_model_id + local_instance_id) *
                                            local_comm_buff_size * embedding_vec_size];

        return {
            gradients + index * embedding_vec_size,
            {output_ptr + (vid - indices->network_indices_offsets[model_id]) * embedding_vec_size},
            {true}};
      });

  shuffle(copy_desc, stream, data_->samples.get_num_elements() / model_.num_instances / 8);
  HCTR_LIB_THROW(cudaPeekAtLastError());
}

template <typename dtype, typename emtype>
void InfrequentEmbedding_IB_NVLink_Hier<dtype, emtype>::hier_update_model(
    const emtype* message_buffer, float* dev_lr, float scale, cudaStream_t stream) {
  // const emtype* message_buffer, float* dev_lr, float scale, cudaStream_t stream) {
  const uint32_t& num_instances = model_.num_instances;
  uint32_t local_samples_size =
      ceildiv<uint32_t>(data_->batch_size, num_instances) * data_->table_sizes.size();
  uint32_t local_comm_buff_size =
      ceildiv<uint32_t>(max_num_infrequent_per_train_batch_, model_.num_instances);

  int num_sm = gpu_resource_.get_sm_count();
  int n_blocks = 16 * num_sm;  // TODO: better heuristics

  infrequent_embedding_kernels::hier_update_model<<<n_blocks, embedding_vec_size_, 0, stream>>>(
      this->indices_view_, model_.category_location.get_ptr(),
      // infrequent_backward_comm_buffers_.back().recv_buffer.get_ptr(),
      message_buffer, infrequent_embedding_vectors_.get_ptr(), embedding_vec_size_,
      model_.num_instances, local_samples_size, local_comm_buff_size, dev_lr, scale);
  HCTR_LIB_THROW(cudaPeekAtLastError());
}

template <typename dtype, typename emtype>
void InfrequentEmbedding_IB_NVLink_Hier<dtype, emtype>::calculate_model_indices_sizes_from_offsets(
    cudaStream_t stream) {
  auto indices = this->indices_view_;
  constexpr size_t TPB = 256;
  const size_t n_blocks = ceildiv<size_t>(model_.num_instances, TPB);
  infrequent_embedding_kernels::offsets_to_sizes<<<n_blocks, TPB, 0, stream>>>(
      model_indices_sizes_.get_ptr(), [=] __device__() { return indices->model_indices_offsets; },
      embedding_vec_size_ * sizeof(emtype), model_.num_instances);
}

template <typename dtype, typename emtype>
void InfrequentEmbedding_IB_NVLink_Hier<
    dtype, emtype>::calculate_network_indices_sizes_from_offsets(cudaStream_t stream) {
  auto indices = this->indices_view_;
  constexpr size_t TPB = 256;
  const size_t n_blocks = ceildiv<size_t>(model_.num_instances, TPB);
  infrequent_embedding_kernels::offsets_to_sizes<<<n_blocks, TPB, 0, stream>>>(
      network_indices_sizes_.get_ptr(),
      [=] __device__() { return indices->network_indices_offsets; },
      embedding_vec_size_ * sizeof(emtype), model_.num_instances);
}

template <typename dtype, typename emtype>
void InfrequentEmbedding_NVLink_SingleNode<dtype, emtype>::initialize_embedding_vectors(
    const std::vector<size_t>& table_sizes) {
  CudaDeviceContext context(gpu_resource_.get_device_id());

  const size_t num_tables = table_sizes.size();
  for (size_t i = 0; i < num_tables; i++) {
    float up_bound = sqrt(1.f / table_sizes[i]);

    const size_t offset = embedding_vec_size_ * model_.h_infrequent_model_table_offsets[i];
    const size_t number_of_vectors =
        model_.h_infrequent_model_table_offsets[i + 1] - model_.h_infrequent_model_table_offsets[i];
    UniformGenerator::fill(
        infrequent_embedding_vectors_.get_ptr() + offset, embedding_vec_size_ * number_of_vectors,
        -up_bound, up_bound, gpu_resource_.get_sm_count(),
        gpu_resource_.get_replica_variant_curand_generator(), gpu_resource_.get_stream());
  }
}

template <typename dtype, typename emtype>
void InfrequentEmbedding_IB_NVLINK<dtype, emtype>::initialize_embedding_vectors(
    const std::vector<size_t>& table_sizes) {
  CudaDeviceContext context(gpu_resource_.get_device_id());

  const size_t num_tables = table_sizes.size();
  for (size_t i = 0; i < num_tables; i++) {
    float up_bound = sqrt(1.f / table_sizes[i]);

    const size_t offset = embedding_vec_size_ * model_.h_infrequent_model_table_offsets[i];
    const size_t number_of_vectors =
        model_.h_infrequent_model_table_offsets[i + 1] - model_.h_infrequent_model_table_offsets[i];
    UniformGenerator::fill(
        infrequent_embedding_vectors_.get_ptr() + offset, embedding_vec_size_ * number_of_vectors,
        -up_bound, up_bound, gpu_resource_.get_sm_count(),
        gpu_resource_.get_replica_variant_curand_generator(), gpu_resource_.get_stream());
  }
}

template <typename dtype, typename emtype>
void InfrequentEmbedding_IB_NVLink_Hier<dtype, emtype>::initialize_embedding_vectors(
    const std::vector<size_t>& table_sizes) {
  CudaDeviceContext context(gpu_resource_.get_device_id());

  const size_t num_tables = table_sizes.size();
  for (size_t i = 0; i < num_tables; i++) {
    float up_bound = sqrt(1.f / table_sizes[i]);

    const size_t offset = embedding_vec_size_ * model_.h_infrequent_model_table_offsets[i];
    const size_t number_of_vectors =
        model_.h_infrequent_model_table_offsets[i + 1] - model_.h_infrequent_model_table_offsets[i];
    UniformGenerator::fill(
        infrequent_embedding_vectors_.get_ptr() + offset, embedding_vec_size_ * number_of_vectors,
        -up_bound, up_bound, gpu_resource_.get_sm_count(),
        gpu_resource_.get_replica_variant_curand_generator(), gpu_resource_.get_stream());
  }
}

template class InfrequentEmbeddingBase<uint32_t>;
template class InfrequentEmbeddingBase<long long>;

// NVLink_SingleNode
template class InfrequentEmbedding_NVLink_SingleNode<uint32_t, __half>;
template class InfrequentEmbedding_NVLink_SingleNode<uint32_t, float>;
template class InfrequentEmbedding_NVLink_SingleNode<long long, __half>;
template class InfrequentEmbedding_NVLink_SingleNode<long long, float>;

// IB_NVLINK
template class InfrequentEmbedding_IB_NVLINK<uint32_t, __half>;
template class InfrequentEmbedding_IB_NVLINK<uint32_t, float>;
template class InfrequentEmbedding_IB_NVLINK<long long, __half>;
template class InfrequentEmbedding_IB_NVLINK<long long, float>;

// IB_NVLink_Hier
template class InfrequentEmbedding_IB_NVLink_Hier<uint32_t, __half>;
template class InfrequentEmbedding_IB_NVLink_Hier<uint32_t, float>;
template class InfrequentEmbedding_IB_NVLink_Hier<long long, __half>;
template class InfrequentEmbedding_IB_NVLink_Hier<long long, float>;

}  // namespace hybrid_embedding

}  // namespace HugeCTR<|MERGE_RESOLUTION|>--- conflicted
+++ resolved
@@ -165,18 +165,6 @@
   buf->reserve({model.num_instances, 1}, &interaction_layer_input_pointers_eval_);
   buf->reserve({model.num_instances, 1}, &gradients_pointers_);
   buf->allocate();
-<<<<<<< HEAD
-
-  auto managed_buf = GeneralBuffer2<CudaManagedAllocator>::create();
-  managed_buf->reserve({model.num_instances + 1, 1}, &model_indices_offsets_);
-  managed_buf->reserve({model.num_instances + 1, 1}, &network_indices_offsets_);
-  managed_buf->allocate();
-  // int current_device;
-  // HCTR_LIB_THROW(cudaGetDevice(&current_device));
-  // HCTR_LIB_THROW(cudaMemAdvise(managed_buf->get_ptr(), managed_buf->get_size_in_bytes(),
-  //                             cudaMemAdviseSetReadMostly, current_device));
-=======
->>>>>>> 60a161ea
 }
 
 template <typename dtype, typename emtype>
