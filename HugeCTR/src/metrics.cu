--- conflicted
+++ resolved
@@ -14,21 +14,12 @@
  * limitations under the License.
  */
 
-<<<<<<< HEAD
 #include <cub/cub.cuh>
 #include <diagnose.hpp>
 #include <metrics.hpp>
 #include <utils.cuh>
 #include <omp.h>
 #include <general_buffer2.hpp>
-=======
-#include <omp.h>
-
-#include <cub/cub/cub.cuh>
-#include <diagnose.hpp>
-#include <metrics.hpp>
-#include <utils.cuh>
->>>>>>> 57c47079
 
 namespace HugeCTR {
 
@@ -381,13 +372,8 @@
   Tensor2<T> loss_tensor = Tensor2<T>::stretch_from(raw_metrics[RawType::Loss]);
   const auto& local_gpu = resource_manager_->get_local_gpu(local_gpu_id);
   CudaDeviceContext context(local_gpu->get_device_id());
-<<<<<<< HEAD
-  CK_CUDA_THROW_(
-      cudaMemcpyAsync(&loss_host, loss_tensor.get_ptr(), sizeof(float), cudaMemcpyDeviceToHost, local_gpu->get_stream()));
-=======
   CK_CUDA_THROW_(cudaMemcpyAsync(&loss_host, loss_tensor.get_ptr(), sizeof(float),
                                  cudaMemcpyDeviceToHost, local_gpu->get_stream()));
->>>>>>> 57c47079
   loss_local_[local_gpu_id] = loss_host;
 }
 
@@ -581,11 +567,7 @@
 void AUC<T>::local_reduce(int local_gpu_id, RawMetricMap raw_metrics) {
   Tensor2<PredType> pred_tensor = Tensor2<PredType>::stretch_from(raw_metrics[RawType::Pred]);
   Tensor2<LabelType> label_tensor = Tensor2<LabelType>::stretch_from(raw_metrics[RawType::Label]);
-<<<<<<< HEAD
-  int device_id        = resource_manager_->get_local_gpu(local_gpu_id)->get_device_id();
-=======
   int device_id = resource_manager_->get_local_gpu(local_gpu_id)->get_device_id();
->>>>>>> 57c47079
   int global_device_id = resource_manager_->get_local_gpu(local_gpu_id)->get_global_id();
   const auto& st = storage_[local_gpu_id];
 
@@ -656,12 +638,7 @@
   auto gpu_resource = resource_manager_->get_local_gpu(local_id).get();
   int device_id = gpu_resource->get_device_id();
   int global_id = gpu_resource->get_global_id();
-<<<<<<< HEAD
-  auto& stream  = gpu_resource->get_stream();
-
-=======
   auto& stream = gpu_resource->get_stream();
->>>>>>> 57c47079
 
   CudaDeviceContext context(device_id);
   auto& st = storage_[local_id];
