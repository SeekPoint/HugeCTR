--- conflicted
+++ resolved
@@ -47,8 +47,6 @@
 
 const std::map<std::string, TablePlacementStrategy> _table_placement_type_map = {
     {"dp", TablePlacementStrategy::DataParallel}, {"mp", TablePlacementStrategy::ModelParallel}};
-<<<<<<< HEAD
-=======
 
 struct EmbeddingShardParam {
   std::vector<std::vector<int>> shard_matrix;
@@ -58,7 +56,6 @@
   EmbeddingShardParam(const std::vector<std::vector<int>> _shard_matrix,
                       TablePlacementStrategy _tps);
 };
->>>>>>> 60a161ea
 
 struct EmbeddingShardingParam {
   std::vector<int> local_embedding_list;
