--- conflicted
+++ resolved
@@ -101,11 +101,10 @@
       if (dims_.size() != 2 && dims_.size() != 3) {
         CK_THROW_(Error_t::WrongInput, "doesn't support dims != 2 and != 3");
       }
-<<<<<<< HEAD
+
 
       type_ = TensorTypeFunc<T>::type();
-=======
->>>>>>> d1a4c85f
+
       // for (auto iter = dims_.begin(); iter < dims_.end(); iter++) {
       //   if (iter[0] < 0)
       //     CK_THROW_(Error_t::WrongInput, "dims vector cannot have elements less than 0");
@@ -158,7 +157,7 @@
   }
   typedef T TYPE;
   int get_device_id() const { return buff_->get_device_id(); }
-<<<<<<< HEAD
+
   const T* get_ptr() const {
     if (type_ != TensorTypeFunc<T>::type()) {
       CK_THROW_(Error_t::WrongInput, "type_ != TensorTypeFunc<T>::type()");
@@ -171,10 +170,6 @@
     }
     return buff_->get_ptr_with_offset(mem_offset_);
   }
-=======
-  const T* get_ptr() const { return buff_->get_ptr_with_offset(mem_offset_); }
-  T* get_ptr() { return buff_->get_ptr_with_offset(mem_offset_); }
->>>>>>> d1a4c85f
   const std::vector<size_t>& get_dims() const { return dims_; }
   size_t get_num_elements() const {
     size_t tensor_size = 1;
