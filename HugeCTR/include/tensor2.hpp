--- conflicted
+++ resolved
@@ -172,7 +172,6 @@
 template <typename T>
 using Tensors2 = std::vector<Tensor2<T>>;
 
-<<<<<<< HEAD
 template <typename T>
 Tensors2<T> bags_to_tensors(const std::vector<TensorBag2> &bags) {
   Tensors2<T> tensors;
@@ -191,8 +190,6 @@
   return bags;
 }
 
-=======
->>>>>>> 37d7eab5
 class SparseTensorBag {
   template <typename T>
   friend class SparseTensor;
@@ -266,11 +263,7 @@
 
   const T *get_value_ptr() const { return reinterpret_cast<const T *>(value_buffer_->get_ptr()); }
 
-<<<<<<< HEAD
   Tensor2<T> get_value_tensor() const { return Tensor2<T>(dimensions_, value_buffer_); }
-=======
-  Tensor2<T> get_value_tensor() const { return Tensor2<T>({*nnz_}, value_buffer_); }
->>>>>>> 37d7eab5
 
   T *get_rowoffset_ptr() { return reinterpret_cast<T *>(rowoffset_buffer_->get_ptr()); }
 
@@ -333,8 +326,4 @@
   }
 }
 }  // namespace sparse_tensor_helper
-<<<<<<< HEAD
-
-=======
->>>>>>> 37d7eab5
 }  // namespace HugeCTR