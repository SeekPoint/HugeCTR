/*
 * Copyright (c) 2020, NVIDIA CORPORATION.
 *
 * Licensed under the Apache License, Version 2.0 (the "License");
 * you may not use this file except in compliance with the License.
 * You may obtain a copy of the License at
 *
 *     http://www.apache.org/licenses/LICENSE-2.0
 *
 * Unless required by applicable law or agreed to in writing, software
 * distributed under the License is distributed on an "AS IS" BASIS,
 * WITHOUT WARRANTIES OR CONDITIONS OF ANY KIND, either express or implied.
 * See the License for the specific language governing permissions and
 * limitations under the License.
 */

#pragma once

#include <cublas_v2.h>
#include <nccl.h>

#include <common.hpp>
#include <fstream>
#include <functional>
#include <gpu_resource.hpp>
#include <layer.hpp>
#include <loss.hpp>
#include <metrics.hpp>
#include <nlohmann/json.hpp>
#include <optimizer.hpp>
#include <vector>
#include <exchange_wgrad.hpp>

namespace HugeCTR {

<<<<<<< HEAD
struct DenseLayer;
class Model;

=======
>>>>>>> 57c47079
struct TensorEntry {
  std::string name;
  TensorBag2 bag;
};

/**
 * @brief Dense network (embedding is not included)
 *
 * Each GPU (device) has an instance of Network. Network performs
 * forward/backward/loss/update of the dense layers.
 */
class Network {
<<<<<<< HEAD
=======
  template <typename T> 
  using BuffPtr = std::shared_ptr<BufferBlock2<T>>;
  friend Network* create_network(const nlohmann::json& j_array, const nlohmann::json& j_optimizor,
                                 std::vector<TensorEntry>& train_tensor_entries,
                                 std::vector<TensorEntry>& evaluate_tensor_entries,
                                 int num_networks_in_global,
                                 int local_gpu_count,
                                 std::shared_ptr<ExchangeWgrad>& exchange_wgrad,
                                 const std::shared_ptr<CPUResource>& cpu_resource,
                                 const std::shared_ptr<GPUResource>& gpu_resource,
                                 bool use_mixed_precision, bool enable_tf32_compute, float scaler,
                                 bool use_algorithm_search, bool use_cuda_graph, bool grouped_all_reduce);

>>>>>>> 57c47079
 private:
  std::vector<std::unique_ptr<Layer>> train_layers_;    /**< vector of layers */
  std::vector<std::unique_ptr<Layer>> evaluate_layers_; /**< vector of layers */
  std::unique_ptr<ILoss> train_loss_;                   /**< loss layer */
  std::unique_ptr<ILoss> evaluate_loss_;                /**< loss layer */
  std::unique_ptr<Optimizer> optimizer_;                /**< optimizer */
<<<<<<< HEAD
=======
  std::vector<Layer*> top_layers_, bottom_layers_;

  struct GraphWrapper {
    bool initialized = false;
    bool initialized_with_profiling = false;
    cudaGraph_t graph;
    cudaGraphExec_t graph_exec;
  };
>>>>>>> 57c47079

  Tensor2<float> train_weight_tensor_;
  Tensor2<float> wgrad_tensor_;
  Tensor2<float> evaluate_weight_tensor_;
<<<<<<< HEAD
  Tensor2<float> opt_tensor_;
  Tensor2<__half> train_weight_tensor_half_;
  Tensor2<__half> wgrad_tensor_half_;
  Tensor2<__half> evaluate_weight_tensor_half_;
  Tensor2<__half> opt_tensor_half_;
  Tensor2<float> train_loss_tensor_;    /**< loss tensor */
  Tensor2<float> evaluate_loss_tensor_; /**< loss tensor */
  metrics::RawMetricMap raw_metrics_;

  Tensor2<float> pred_tensor_;
  Tensor2<__half> pred_tensor_half_;

  std::shared_ptr<CPUResource> cpu_resource_;
  std::shared_ptr<GPUResource> gpu_resource_; /**< gpu resource */

  bool use_mixed_precision_;
  bool enable_cuda_graph_;

  bool predict_graph_created_;
  bool eval_graph_created_;
  bool train_fprop_graph_created_;
  bool train_bprop_graph_created_;
  cudaGraph_t predict_graph_;
  cudaGraph_t eval_graph_;
  cudaGraph_t train_fprop_graph_;
  cudaGraph_t train_bprop_graph_;
  cudaGraphExec_t predict_instance_;
  cudaGraphExec_t eval_instance_;
  cudaGraphExec_t train_fprop_instance_;
  cudaGraphExec_t train_bprop_instance_;

  void conv_weight_(Tensor2<__half>& target, const Tensor2<float>& source);

=======
  Tensor2<__half> train_weight_tensor_half_;
  Tensor2<__half> wgrad_tensor_half_;
  Tensor2<__half> evaluate_weight_tensor_half_;
  Tensor2<float> train_loss_tensor_;    /**< loss tensor */
  Tensor2<float> evaluate_loss_tensor_; /**< loss tensor */
  metrics::RawMetricMap raw_metrics_;

  std::shared_ptr<CPUResource> cpu_resource_;
  std::shared_ptr<GPUResource> gpu_resource_; /**< gpu resource */
  bool use_mixed_precision_;
  bool enable_cuda_graph_;

  GraphWrapper eval_graph_, train_fprop_graph_, train_bprop_graph_;
  GraphWrapper bottom_train_fprop_graph_, bottom_train_bprop_graph_;

  void conv_weight_(Tensor2<__half>& target, const Tensor2<float>& source);

  std::map<TrainState_t ,cudaEvent_t> train_events_;
  
  template<typename LPtr>
  void prop_layers(const std::vector<LPtr>& layers,
                   GraphWrapper& graph, bool use_graph,
                   bool fprop, const cudaStream_t stream, bool train=true);
  cudaEvent_t& get_train_events(TrainState_t state);
>>>>>>> 57c47079
 public:
  /**
   * Ctor.
   * @param device_id device id.
   * @param gpu_resource gpu resource for local gpu.
   * @param disable_parser only for unit test.
   */
  Network(const std::shared_ptr<CPUResource>& cpu_resource,
          const std::shared_ptr<GPUResource>& gpu_resource, bool use_mixed_precision = false,
          bool use_cuda_graph = true);
  Network(const Network&) = delete;
  Network& operator=(const Network&) = delete;

  /**
   * Forward, backward and update the network.
   */
  void train(long long current_batchsize);

  TrainState train(long long current_batchsize, std::function<void()> exchange_wgrad,
                   TrainState state);
  /**
   * Forward only.
   */
  void eval();

  /**
   * Forward only for inference.
   */
  void predict();

  /**
   * Get the pred tensor for inference.
   */
  Tensor2<float> get_pred_tensor() { return pred_tensor_; }

  Tensor2<__half> get_pred_tensor_half() { return pred_tensor_half_; }

  /**
   * Get current loss and return.
   */
  float get_loss();

  int get_device_id() const { return gpu_resource_->get_device_id(); }

  metrics::RawMetricMap get_raw_metrics() const;

  /**
   * Get number of parameters in this network.
   */
  size_t get_params_num() const { return train_weight_tensor_.get_num_elements(); }
<<<<<<< HEAD

  size_t get_opt_states_size_in_byte() const {
    return use_mixed_precision_?
        opt_tensor_half_.get_size_in_bytes() : opt_tensor_.get_size_in_bytes();
  }
=======
>>>>>>> 57c47079

  /**
   * Writting paramters to fstream.
   */
  void download_params_to_host(std::ofstream& weight_stream);

  /**
   * Writting opt states to fstream.
   */
  void download_opt_states_to_host(std::ofstream& opt_states_stream);

  /**
   * Get no trained parameters (such as parameters in Batch nomalization) to string.
   */
  std::string get_no_trained_params_in_string();

  /**
   * Read parameters from model_file.
   */
  void upload_params_to_device(const std::string& model_file);

  /**
   * Read parameters from model_file.
   */
  void upload_params_to_device_inference(const std::string& model_file);

  /**
   * Writting paramters to cpu buffer.
   */
  void download_params_to_host(float* weight);

  /**
   * Read parameters from cpu buffer.
   */
  void upload_params_to_device(float* params);

  /**
   * Read opt states from cpu buffer.
   */
<<<<<<< HEAD
  void upload_opt_states_to_device(char* h_opt_states);

  /**
   * Init parameters and write to fstream.
   */
  void init_params(size_t index);

  /**
   * Exchange wgrad between gpus.
   */
  void exchange_wgrad();
=======
  void init_params(size_t index);
>>>>>>> 57c47079

  /**
   * Update parameters.
   */
  void update_params();

  /**
   * reset the learning rate to lr.
   */
  void set_learning_rate(float lr) { optimizer_->set_learning_rate(lr); }

  /**
   * set the learing rate scheduling delegate instead of explicitly setting the learning rate.
   */
  void set_learning_rate_scheduler(std::shared_ptr<GpuLearningRateScheduler>& lr_sched) {
    optimizer_->set_learning_rate_scheduler(lr_sched);
  }

  /**
   * initialize layer by layer
   */
<<<<<<< HEAD
  void initialize(bool is_train = true);
=======
  void initialize() {
    CudaDeviceContext context(get_device_id());
    for (auto& layer : train_layers_) {
      layer->initialize();
    }
    for (auto& layer : evaluate_layers_) {
      layer->initialize();
    }
    optimizer_->initialize();
  }
>>>>>>> 57c47079

  /**
   * search_algorithm layer by layer
   */
  void search_algorithm();

  /**
<<<<<<< HEAD
   * factory method to create network
   */
  static Network* create_network(const nlohmann::json& j_array, const nlohmann::json& j_optimizer,
                                 std::vector<TensorEntry>& train_tensor_entries,
                                 std::vector<TensorEntry>& evaluate_tensor_entries,
                                 int num_networks_in_global,
                                 const std::shared_ptr<CPUResource>& cpu_resource,
                                 const std::shared_ptr<GPUResource>& gpu_resource,
                                 bool use_mixed_precision, bool enable_tf32_compute, float scaler,
                                 bool use_algorithm_search, bool use_cuda_graph,
                                 bool inference_flag);

  /**
   * add layer to network, python interface use only
   */
  friend void add_dense_layer(DenseLayer& dense_layer,
                std::vector<std::vector<TensorEntry>>& train_tensor_entries_list,
                std::vector<std::vector<TensorEntry>>& evaluate_tensor_entries_list,
                const std::shared_ptr<ResourceManager>& resource_manager,
                bool use_mixed_precision,
                bool enable_tf32_compute,
                float scaler,
                bool use_algorithm_search,
                bool use_cuda_graph,
                std::vector<std::shared_ptr<Network>>& networks,
                std::vector<std::shared_ptr<GeneralBuffer2<CudaAllocator>>>& blobs_buff_list,
                std::vector<std::shared_ptr<BufferBlock2<float>>>& train_weight_buff_list,
                std::vector<std::shared_ptr<BufferBlock2<__half>>>& train_weight_buff_half_list,
                std::vector<std::shared_ptr<BufferBlock2<float>>>& wgrad_buff_list,
                std::vector<std::shared_ptr<BufferBlock2<__half>>>& wgrad_buff_half_list,
                std::vector<std::shared_ptr<BufferBlock2<float>>>& evaluate_weight_buff_list,
                std::vector<std::shared_ptr<BufferBlock2<__half>>>& evaluate_weight_buff_half_list,
                std::vector<std::shared_ptr<BufferBlock2<float>>>& wgrad_buff_placeholder_list,
                std::vector<std::shared_ptr<BufferBlock2<__half>>>& wgrad_buff_half_placeholder_list);
  friend class Model;
  /**
=======
>>>>>>> 57c47079
   * copy weights from train layers to evaluate layers
   */
  void copy_weights_from_train_layers_to_evaluate_layers();
};
<<<<<<< HEAD
=======
  

>>>>>>> 57c47079

}  // namespace HugeCTR<|MERGE_RESOLUTION|>--- conflicted
+++ resolved
@@ -33,12 +33,9 @@
 
 namespace HugeCTR {
 
-<<<<<<< HEAD
 struct DenseLayer;
 class Model;
 
-=======
->>>>>>> 57c47079
 struct TensorEntry {
   std::string name;
   TensorBag2 bag;
@@ -51,30 +48,12 @@
  * forward/backward/loss/update of the dense layers.
  */
 class Network {
-<<<<<<< HEAD
-=======
-  template <typename T> 
-  using BuffPtr = std::shared_ptr<BufferBlock2<T>>;
-  friend Network* create_network(const nlohmann::json& j_array, const nlohmann::json& j_optimizor,
-                                 std::vector<TensorEntry>& train_tensor_entries,
-                                 std::vector<TensorEntry>& evaluate_tensor_entries,
-                                 int num_networks_in_global,
-                                 int local_gpu_count,
-                                 std::shared_ptr<ExchangeWgrad>& exchange_wgrad,
-                                 const std::shared_ptr<CPUResource>& cpu_resource,
-                                 const std::shared_ptr<GPUResource>& gpu_resource,
-                                 bool use_mixed_precision, bool enable_tf32_compute, float scaler,
-                                 bool use_algorithm_search, bool use_cuda_graph, bool grouped_all_reduce);
-
->>>>>>> 57c47079
  private:
   std::vector<std::unique_ptr<Layer>> train_layers_;    /**< vector of layers */
   std::vector<std::unique_ptr<Layer>> evaluate_layers_; /**< vector of layers */
   std::unique_ptr<ILoss> train_loss_;                   /**< loss layer */
   std::unique_ptr<ILoss> evaluate_loss_;                /**< loss layer */
   std::unique_ptr<Optimizer> optimizer_;                /**< optimizer */
-<<<<<<< HEAD
-=======
   std::vector<Layer*> top_layers_, bottom_layers_;
 
   struct GraphWrapper {
@@ -83,12 +62,10 @@
     cudaGraph_t graph;
     cudaGraphExec_t graph_exec;
   };
->>>>>>> 57c47079
 
   Tensor2<float> train_weight_tensor_;
   Tensor2<float> wgrad_tensor_;
   Tensor2<float> evaluate_weight_tensor_;
-<<<<<<< HEAD
   Tensor2<float> opt_tensor_;
   Tensor2<__half> train_weight_tensor_half_;
   Tensor2<__half> wgrad_tensor_half_;
@@ -98,44 +75,12 @@
   Tensor2<float> evaluate_loss_tensor_; /**< loss tensor */
   metrics::RawMetricMap raw_metrics_;
 
-  Tensor2<float> pred_tensor_;
-  Tensor2<__half> pred_tensor_half_;
-
-  std::shared_ptr<CPUResource> cpu_resource_;
-  std::shared_ptr<GPUResource> gpu_resource_; /**< gpu resource */
-
-  bool use_mixed_precision_;
-  bool enable_cuda_graph_;
-
-  bool predict_graph_created_;
-  bool eval_graph_created_;
-  bool train_fprop_graph_created_;
-  bool train_bprop_graph_created_;
-  cudaGraph_t predict_graph_;
-  cudaGraph_t eval_graph_;
-  cudaGraph_t train_fprop_graph_;
-  cudaGraph_t train_bprop_graph_;
-  cudaGraphExec_t predict_instance_;
-  cudaGraphExec_t eval_instance_;
-  cudaGraphExec_t train_fprop_instance_;
-  cudaGraphExec_t train_bprop_instance_;
-
-  void conv_weight_(Tensor2<__half>& target, const Tensor2<float>& source);
-
-=======
-  Tensor2<__half> train_weight_tensor_half_;
-  Tensor2<__half> wgrad_tensor_half_;
-  Tensor2<__half> evaluate_weight_tensor_half_;
-  Tensor2<float> train_loss_tensor_;    /**< loss tensor */
-  Tensor2<float> evaluate_loss_tensor_; /**< loss tensor */
-  metrics::RawMetricMap raw_metrics_;
-
   std::shared_ptr<CPUResource> cpu_resource_;
   std::shared_ptr<GPUResource> gpu_resource_; /**< gpu resource */
   bool use_mixed_precision_;
   bool enable_cuda_graph_;
 
-  GraphWrapper eval_graph_, train_fprop_graph_, train_bprop_graph_;
+  GraphWrapper predict_graph_, eval_graph_, train_fprop_graph_, train_bprop_graph_;
   GraphWrapper bottom_train_fprop_graph_, bottom_train_bprop_graph_;
 
   void conv_weight_(Tensor2<__half>& target, const Tensor2<float>& source);
@@ -147,7 +92,6 @@
                    GraphWrapper& graph, bool use_graph,
                    bool fprop, const cudaStream_t stream, bool train=true);
   cudaEvent_t& get_train_events(TrainState_t state);
->>>>>>> 57c47079
  public:
   /**
    * Ctor.
@@ -198,14 +142,11 @@
    * Get number of parameters in this network.
    */
   size_t get_params_num() const { return train_weight_tensor_.get_num_elements(); }
-<<<<<<< HEAD
 
   size_t get_opt_states_size_in_byte() const {
     return use_mixed_precision_?
         opt_tensor_half_.get_size_in_bytes() : opt_tensor_.get_size_in_bytes();
   }
-=======
->>>>>>> 57c47079
 
   /**
    * Writting paramters to fstream.
@@ -245,7 +186,6 @@
   /**
    * Read opt states from cpu buffer.
    */
-<<<<<<< HEAD
   void upload_opt_states_to_device(char* h_opt_states);
 
   /**
@@ -257,9 +197,6 @@
    * Exchange wgrad between gpus.
    */
   void exchange_wgrad();
-=======
-  void init_params(size_t index);
->>>>>>> 57c47079
 
   /**
    * Update parameters.
@@ -281,20 +218,7 @@
   /**
    * initialize layer by layer
    */
-<<<<<<< HEAD
   void initialize(bool is_train = true);
-=======
-  void initialize() {
-    CudaDeviceContext context(get_device_id());
-    for (auto& layer : train_layers_) {
-      layer->initialize();
-    }
-    for (auto& layer : evaluate_layers_) {
-      layer->initialize();
-    }
-    optimizer_->initialize();
-  }
->>>>>>> 57c47079
 
   /**
    * search_algorithm layer by layer
@@ -302,7 +226,6 @@
   void search_algorithm();
 
   /**
-<<<<<<< HEAD
    * factory method to create network
    */
   static Network* create_network(const nlohmann::json& j_array, const nlohmann::json& j_optimizer,
@@ -313,6 +236,7 @@
                                  const std::shared_ptr<GPUResource>& gpu_resource,
                                  bool use_mixed_precision, bool enable_tf32_compute, float scaler,
                                  bool use_algorithm_search, bool use_cuda_graph,
+                                 bool grouped_all_reduce,
                                  bool inference_flag);
 
   /**
@@ -339,16 +263,9 @@
                 std::vector<std::shared_ptr<BufferBlock2<__half>>>& wgrad_buff_half_placeholder_list);
   friend class Model;
   /**
-=======
->>>>>>> 57c47079
    * copy weights from train layers to evaluate layers
    */
   void copy_weights_from_train_layers_to_evaluate_layers();
 };
-<<<<<<< HEAD
-=======
-  
-
->>>>>>> 57c47079
 
 }  // namespace HugeCTR