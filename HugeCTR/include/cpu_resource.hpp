--- conflicted
+++ resolved
@@ -25,10 +25,7 @@
 class CPUResource {
   std::vector<curandGenerator_t> replica_uniform_curand_generators_;
   std::vector<curandGenerator_t> replica_variant_curand_generators_;
-<<<<<<< HEAD
-=======
   unsigned long long replica_uniform_seed_;
->>>>>>> 57c47079
 
  public:
   CPUResource(unsigned long long replica_uniform_seed,
@@ -37,13 +34,10 @@
   CPUResource& operator=(const CPUResource&) = delete;
   ~CPUResource();
 
-<<<<<<< HEAD
-=======
   unsigned long long get_replica_uniform_seed() const {
     return replica_uniform_seed_;
   }
 
->>>>>>> 57c47079
   const curandGenerator_t& get_replica_uniform_curand_generator(size_t id) const {
     return replica_uniform_curand_generators_[id];
   }
