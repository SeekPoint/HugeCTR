/*
 * Copyright (c) 2021, NVIDIA CORPORATION.
 *
 * Licensed under the Apache License, Version 2.0 (the "License");
 * you may not use this file except in compliance with the License.
 * You may obtain a copy of the License at
 *
 *     http://www.apache.org/licenses/LICENSE-2.0
 *
 * Unless required by applicable law or agreed to in writing, software
 * distributed under the License is distributed on an "AS IS" BASIS,
 * WITHOUT WARRANTIES OR CONDITIONS OF ANY KIND, either express or implied.
 * See the License for the specific language governing permissions and
 * limitations under the License.
 */
#pragma once
#include <HugeCTR/include/embedding.hpp>
#include <HugeCTR/include/model_oversubscriber/model_oversubscriber.hpp>
#include <common.hpp>
#include <embedding.hpp>
#include <loss.hpp>
#include <metrics.hpp>
#include <network.hpp>
#include <optimizer.hpp>
#include <parser.hpp>
#include <string>
#include <thread>
#include <utility>
#include <utils.hpp>

namespace HugeCTR {

namespace {

std::map<Layer_t, std::string> LAYER_TYPE_TO_STRING = {
    {Layer_t::BatchNorm, "BatchNorm"},
    {Layer_t::BinaryCrossEntropyLoss, "BinaryCrossEntropyLoss"},
    {Layer_t::Cast, "Cast"},
    {Layer_t::Concat, "Concat"},
    {Layer_t::Dropout, "Dropout"},
    {Layer_t::ELU, "ELU"},
    {Layer_t::InnerProduct, "InnerProduct"},
    {Layer_t::Interaction, "Interaction"},
    {Layer_t::ReLU, "ReLU"},
    {Layer_t::Reshape, "Reshape"},
    {Layer_t::Sigmoid, "Sigmoid"},
    {Layer_t::Slice, "Slice"},
    {Layer_t::WeightMultiply, "WeightMultiply"},
    {Layer_t::FmOrder2, "FmOrder2"},
    {Layer_t::Add, "Add"},
    {Layer_t::ReduceSum, "ReduceSum"},
    {Layer_t::Softmax, "Softmax"},
    {Layer_t::Gather, "Gather"},
    {Layer_t::PReLU_Dice, "PReLU_Dice"},
    {Layer_t::GRU, "GRU"},
    {Layer_t::Scale, "Scale"},
    {Layer_t::FusedReshapeConcat, "FusedReshapeConcat"},
    {Layer_t::FusedReshapeConcatGeneral, "FusedReshapeConcatGeneral"},
    {Layer_t::Sub, "Sub"},
    {Layer_t::ReduceMean, "ReduceMean"},
    {Layer_t::DotProduct, "DotProduct"},
    {Layer_t::CrossEntropyLoss, "CrossEntropyLoss"},
    {Layer_t::MultiCrossEntropyLoss, "MultiCrossEntropyLoss"},
    {Layer_t::ElementwiseMultiply, "ElementwiseMultiply"},
    {Layer_t::MultiCross, "MultiCross"}};

std::map<Layer_t, std::string> LAYER_TYPE_TO_STRING_MP = {
    {Layer_t::BatchNorm, "BatchNorm"},
    {Layer_t::BinaryCrossEntropyLoss, "BinaryCrossEntropyLoss"},
    {Layer_t::Cast, "Cast"},
    {Layer_t::Concat, "Concat"},
    {Layer_t::Dropout, "Dropout"},
    {Layer_t::ELU, "ELU"},
    {Layer_t::InnerProduct, "InnerProduct"},
    {Layer_t::Interaction, "Interaction"},
    {Layer_t::ReLU, "ReLU"},
    {Layer_t::Reshape, "Reshape"},
    {Layer_t::Sigmoid, "Sigmoid"},
    {Layer_t::Slice, "Slice"},
    {Layer_t::WeightMultiply, "WeightMultiply"},
    {Layer_t::FmOrder2, "FmOrder2"},
    {Layer_t::Add, "Add"},
    {Layer_t::ReduceSum, "ReduceSum"},
    {Layer_t::DotProduct, "DotProduct"},
    {Layer_t::ElementwiseMultiply, "ElementwiseMultiply"},
    {Layer_t::FusedInnerProduct, "FusedInnerProduct"},
    {Layer_t::MultiCross, "MultiCross"}};

std::map<Embedding_t, std::string> EMBEDDING_TYPE_TO_STRING = {
    {Embedding_t::DistributedSlotSparseEmbeddingHash, "DistributedSlotSparseEmbeddingHash"},
    {Embedding_t::LocalizedSlotSparseEmbeddingHash, "LocalizedSlotSparseEmbeddingHash"},
    {Embedding_t::LocalizedSlotSparseEmbeddingOneHot, "LocalizedSlotSparseEmbeddingOneHot"}};

std::map<DataReaderSparse_t, std::string> READER_SPARSE_TYPE_TO_STRING = {
    {DataReaderSparse_t::Distributed, "DistributedSlot"},
    {DataReaderSparse_t::Localized, "LocalizedSlot"}};

std::map<Initializer_t, std::string> INITIALIZER_TYPE_TO_STRING = {
    {Initializer_t::Uniform, "Uniform"},
    {Initializer_t::XavierNorm, "XavierNorm"},
    {Initializer_t::XavierUniform, "XavierUniform"},
    {Initializer_t::Zero, "Zero"}};

}  // end of namespace

struct DataReaderParams {
  DataReaderType_t data_reader_type;
  std::vector<std::string> source;
  std::vector<std::string> keyset;
  std::string eval_source;
  Check_t check_type;
  int cache_eval_data;
  long long num_samples;
  long long eval_num_samples;
  bool float_label_dense;
  int num_workers;
  std::vector<long long int> slot_size_array;
  DataReaderParams(DataReaderType_t data_reader_type, std::vector<std::string> source,
                   std::vector<std::string> keyset, std::string eval_source, Check_t check_type,
                   int cache_eval_data, long long num_samples, long long eval_num_samples,
                   bool float_label_dense, int num_workers,
                   std::vector<long long int> slot_size_array = std::vector<long long int>());
};

struct Input {
  int label_dim;
  std::string label_name;
  int dense_dim;
  std::string dense_name;
  std::vector<DataReaderSparseParam> data_reader_sparse_param_array;
  Input(int label_dim, std::string label_name, int dense_dim, std::string dense_name,
        std::vector<DataReaderSparseParam>& data_reader_sparse_param_array);
};

struct SparseEmbedding {
  Embedding_t embedding_type;
  size_t max_vocabulary_size_per_gpu;
  size_t embedding_vec_size;
  int combiner;
  std::string sparse_embedding_name;
  std::string bottom_name;
  std::vector<size_t> slot_size_array;
  std::shared_ptr<OptParamsPy> embedding_opt_params;

  SparseEmbedding(Embedding_t embedding_type, size_t workspace_size_per_gpu_in_mb,
                  size_t embedding_vec_size, const std::string& combiner_str,
                  std::string sparse_embedding_name, std::string bottom_name,
                  std::vector<size_t>& slot_size_array,
                  std::shared_ptr<OptParamsPy>& embedding_opt_params);
};

struct ModelOversubscriberParams {
  bool use_model_oversubscriber;
  bool use_host_memory_ps;
  bool train_from_scratch;
  std::vector<std::string> trained_sparse_models;
  std::vector<std::string> dest_sparse_models;
  std::vector<std::string> incremental_keyset_files;
  ModelOversubscriberParams(bool train_from_scratch, bool use_host_memory_ps,
                            std::vector<std::string>& trained_sparse_models,
                            std::vector<std::string>& dest_sparse_models);
  ModelOversubscriberParams();
};

struct DenseLayer {
  Layer_t layer_type;
  std::vector<std::string> bottom_names;
  std::vector<std::string> top_names;
  float factor;
  float eps;
  Initializer_t gamma_init_type;
  Initializer_t beta_init_type;
  float dropout_rate;
  float elu_alpha;
  size_t num_output;
  Initializer_t weight_init_type;
  Initializer_t bias_init_type;
  int num_layers;
  size_t leading_dim;
  size_t time_step;
  size_t batchsize;
  size_t SeqLength;
  size_t vector_size;
  bool selected;
  std::vector<int> selected_slots;
  std::vector<std::pair<int, int>> ranges;
  std::vector<int> indices;
  std::vector<size_t> weight_dims;
  size_t out_dim;
  int axis;
  std::vector<float> target_weight_vec;
  bool use_regularizer;
  Regularizer_t regularizer_type;
  float lambda;
  DenseLayer(Layer_t layer_type, std::vector<std::string>& bottom_names,
             std::vector<std::string>& top_names, float factor = 1.0, float eps = 0.00001,
             Initializer_t gamma_init_type = Initializer_t::Default,
             Initializer_t beta_init_type = Initializer_t::Default, float dropout_rate = 0.5,
             float elu_alpha = 1.0, size_t num_output = 1,
             Initializer_t weight_init_type = Initializer_t::Default,
             Initializer_t bias_init_type = Initializer_t::Default, int num_layers = 0,
             size_t leading_dim = 1, size_t time_step = 0, size_t batchsize = 1,
             size_t SeqLength = 1, size_t vector_size = 1, bool selected = false,
             std::vector<int> selected_slots = std::vector<int>(),
             std::vector<std::pair<int, int>> ranges = std::vector<std::pair<int, int>>(),
             std::vector<int> indices = std::vector<int>(),
             std::vector<size_t> weight_dims = std::vector<size_t>(), size_t out_dim = 0,
             int axis = 1, std::vector<float> target_weight_vec = std::vector<float>(),
             bool use_regularizer = false, Regularizer_t regularizer_type = Regularizer_t::L1,
             float lambda = 0);
};

template <typename TypeKey>
void add_input(Input& input, DataReaderParams& reader_params,
               std::map<std::string, SparseInput<TypeKey>>& sparse_input_map,
               std::vector<std::vector<TensorEntry>>& train_tensor_entries_list,
               std::vector<std::vector<TensorEntry>>& evaluate_tensor_entries_list,
               std::shared_ptr<IDataReader>& train_data_reader,
               std::shared_ptr<IDataReader>& evaluate_data_reader, size_t batch_size,
               size_t batch_size_eval, bool use_mixed_precision, bool repeat_dataset,
               const std::shared_ptr<ResourceManager> resource_manager);

template <typename TypeKey, typename TypeFP>
void add_sparse_embedding(SparseEmbedding& sparse_embedding,
                          std::map<std::string, SparseInput<TypeKey>>& sparse_input_map,
                          std::vector<std::vector<TensorEntry>>& train_tensor_entries_list,
                          std::vector<std::vector<TensorEntry>>& evaluate_tensor_entries_list,
                          std::vector<std::shared_ptr<IEmbedding>>& embeddings,
                          const std::shared_ptr<ResourceManager>& resource_manager,
                          size_t batch_size, size_t batch_size_eval,
                          OptParams& embedding_opt_params);

Input get_input_from_json(const nlohmann::json& j_input);

DenseLayer get_dense_layer_from_json(const nlohmann::json& j_dense_layer);

SparseEmbedding get_sparse_embedding_from_json(const nlohmann::json& j_sparse_embedding);

void save_graph_to_json(nlohmann::json& layer_config_array,
                        std::vector<DenseLayer>& dense_layer_params,
                        std::vector<SparseEmbedding>& sparse_embedding_params,
                        std::vector<Input>& input_params,
                        std::vector<std::shared_ptr<OptParamsPy>>& embedding_opt_params_list);

void init_optimizer(OptParams& opt_params, const Solver& solver,
                    const std::shared_ptr<OptParamsPy>& opt_params_py);

void init_learning_rate_scheduler(std::shared_ptr<LearningRateScheduler>& lr_sch,
                                  const Solver& solver);
/**
 * @brief Main HugeCTR class
 *
 * This is a class supporting basic usages of hugectr, which includes
 * train; evaluation; get loss; load and download trained parameters.
 * To learn how to use those method, please refer to main.cpp.
 */
class Model {
 public:
  ~Model();
  Model(const Solver& solver, const DataReaderParams& reader_params,
        std::shared_ptr<OptParamsPy>& opt_params,
        std::shared_ptr<ModelOversubscriberParams>& mos_params);
  Model(const Model&) = delete;
  Model& operator=(const Model&) = delete;

  void graph_to_json(std::string graph_config_file);

  void construct_from_json(const std::string& graph_config_file, bool include_dense_network);

  void add(Input& input);

  void add(SparseEmbedding& sparse_embedding);

  void add(DenseLayer& dense_layer);

  void compile();

  void summary();

  void fit(int num_epochs, int max_iter, int display, int eval_interval, int snapshot,
           std::string snapshot_prefix);

  void set_source(std::vector<std::string> source, std::vector<std::string> keyset,
                  std::string eval_source);

  void set_source(std::string source, std::string eval_source);

  bool train();

  bool eval();

  std::vector<std::pair<std::string, float>> get_eval_metrics();

  Error_t get_current_loss(float* loss);

  Error_t download_params_to_files(std::string prefix, int iter);

  Error_t export_predictions(const std::string& output_prediction_file_name,
                             const std::string& output_label_file_name);

  void check_overflow() const;

  void copy_weights_for_evaluation();

  void start_data_reading() {
    train_data_reader_->start();
    evaluate_data_reader_->start();
  }

  void reset_learning_rate_scheduler(float base_lr, size_t warmup_steps, size_t decay_start,
                                     size_t decay_steps, float decay_power, float end_lr) {
    if (!lr_sch_) {
      CK_THROW_(Error_t::IllegalCall, "learning rate scheduler should be initialized first");
    }
    lr_sch_->reset(base_lr, warmup_steps, decay_start, decay_steps, decay_power, end_lr);
  }

  Error_t set_learning_rate(float lr) {
    float lr_embedding = is_embedding_trainable_ ? lr : 0.0;
    float lr_dense = is_dense_trainable_ ? lr : 0.0;
    for (auto& embedding : embeddings_) {
      embedding->set_learning_rate(lr_embedding);
    }
    for (auto& network : networks_) {
      network->set_learning_rate(lr_dense);
    }
    return Error_t::Success;
  }

  long long get_params_num() {
    long long size = 0;
    for (auto& embedding : embeddings_) {
      size += embedding->get_params_num();
    }
    return static_cast<long long>(networks_[0]->get_params_num()) + size;
  }

  const std::shared_ptr<ModelOversubscriber>& get_model_oversubscriber() const {
    if (!model_oversubscriber_) {
      CK_THROW_(Error_t::IllegalCall, "model oversubscriber should be initialized first");
    }
    return model_oversubscriber_;
  }

  const std::shared_ptr<IDataReader>& get_train_data_reader() const {
    if (!train_data_reader_) {
      CK_THROW_(Error_t::IllegalCall, "train data reader should be initialized first");
    }
    return train_data_reader_;
  }
  const std::shared_ptr<IDataReader>& get_evaluate_data_reader() const {
    if (!evaluate_data_reader_) {
      CK_THROW_(Error_t::IllegalCall, "evaluate data reader should be initialized first");
    }
    return evaluate_data_reader_;
  }
  const std::shared_ptr<LearningRateScheduler>& get_learning_rate_scheduler() const {
    if (!lr_sch_) {
      CK_THROW_(Error_t::IllegalCall, "learning rate scheduler should be initialized first");
    }
    return lr_sch_;
  }

  void load_dense_weights(const std::string& dense_model_file);
  void load_sparse_weights(const std::vector<std::string>& sparse_embedding_files);
  void load_dense_optimizer_states(const std::string& dense_opt_states_file);
  void load_sparse_optimizer_states(const std::vector<std::string>& sparse_opt_states_files);
  void freeze_embedding() { is_embedding_trainable_ = false; };
  void freeze_dense() { is_dense_trainable_ = false; };
  void unfreeze_embedding() { is_embedding_trainable_ = true; };
  void unfreeze_dense() { is_dense_trainable_ = true; };
  std::vector<std::pair<std::vector<long long>, std::vector<float>>>& get_incremental_model();

 private:
  Solver solver_;
  DataReaderParams reader_params_;
  OptParams opt_params_;
  std::shared_ptr<OptParamsPy> opt_params_py_;
  std::shared_ptr<ModelOversubscriberParams> mos_params_;
  std::vector<std::shared_ptr<OptParamsPy>> embedding_opt_params_list_;
  std::shared_ptr<LearningRateScheduler> lr_sch_;
  std::map<std::string, SparseInput<long long>> sparse_input_map_64_;
  std::map<std::string, SparseInput<unsigned int>> sparse_input_map_32_;
  std::vector<std::vector<TensorEntry>> train_tensor_entries_list_;
  std::vector<std::vector<TensorEntry>> evaluate_tensor_entries_list_;
  std::map<std::string, bool> tensor_active_;

  bool data_reader_train_status_;
  bool data_reader_eval_status_;
  bool buff_allocated_;
  bool mos_created_;
  bool is_embedding_trainable_;
  bool is_dense_trainable_;
  std::vector<std::shared_ptr<GeneralBuffer2<CudaAllocator>>> blobs_buff_list_;
  std::vector<std::shared_ptr<BufferBlock2<float>>> train_weight_buff_list_;
  std::vector<std::shared_ptr<BufferBlock2<__half>>> train_weight_buff_half_list_;
  std::vector<std::shared_ptr<BufferBlock2<float>>> wgrad_buff_list_;
  std::vector<std::shared_ptr<BufferBlock2<__half>>> wgrad_buff_half_list_;
  std::vector<std::shared_ptr<BufferBlock2<float>>> evaluate_weight_buff_list_;
  std::vector<std::shared_ptr<BufferBlock2<__half>>> evaluate_weight_buff_half_list_;
  std::vector<std::shared_ptr<BufferBlock2<float>>> wgrad_buff_placeholder_list_;
  std::vector<std::shared_ptr<BufferBlock2<__half>>> wgrad_buff_half_placeholder_list_;

  std::vector<std::shared_ptr<BufferBlock2<float>>> opt_buff_list_;
  std::vector<std::shared_ptr<BufferBlock2<__half>>> opt_buff_half_list_;

  bool set_source_flag_{true};
  std::vector<std::pair<std::vector<long long>, std::vector<float>>> inc_sparse_model_;

  std::vector<DenseLayer> dense_layer_params_;
  std::vector<SparseEmbedding> sparse_embedding_params_;
  std::vector<Input> input_params_;
  std::vector<std::string> data_input_info_; /**< data input name */
  std::map<std::string, std::vector<size_t>> tensor_shape_info_;
  std::vector<std::pair<std::string, std::string>>
      input_output_info_;                               /**< input output name of each layer. */
  std::vector<std::string> layer_info_;                 /**< type of each layer. */
  std::vector<std::shared_ptr<Network>> networks_;      /**< networks (dense) used in training. */
  std::vector<std::shared_ptr<IEmbedding>> embeddings_; /**< embedding */
  std::shared_ptr<ModelOversubscriber>
      model_oversubscriber_; /**< model oversubscriber for model oversubscribing. */

  std::shared_ptr<IDataReader>
      train_data_reader_; /**< data reader to reading data from data set to embedding. */
  std::shared_ptr<IDataReader> evaluate_data_reader_; /**< data reader for evaluation. */
  std::shared_ptr<ResourceManager>
      resource_manager_;     /**< GPU resources include handles and streams etc.*/
  metrics::Metrics metrics_; /**< evaluation metrics. */
<<<<<<< HEAD

  long long current_eval_batchsize_; /**< used for export prediction in epoch mode. */

=======
  
  long long current_eval_batchsize_; /**< used for export prediction in epoch mode. */
  
>>>>>>> 1df37109
  Error_t download_dense_params_to_files_(std::string weights_file,
                                          std::string dense_opt_states_file);

  Error_t download_sparse_params_to_files_(const std::vector<std::string>& embedding_files,
                                           const std::vector<std::string>& sparse_opt_state_files);

  template <typename TypeEmbeddingComp>
  std::shared_ptr<ModelOversubscriber> create_model_oversubscriber_(
      bool use_host_memory_ps, const std::vector<std::string>& sparse_embedding_files);
  void init_params_for_dense_();
  void init_params_for_sparse_();
  void init_model_oversubscriber_(bool use_host_memory_ps,
                                  const std::vector<std::string>& sparse_embedding_files);
  Error_t load_params_for_dense_(const std::string& model_file);
  Error_t load_params_for_sparse_(const std::vector<std::string>& embedding_file);
  Error_t load_opt_states_for_dense_(const std::string& dense_opt_states_file);
  Error_t load_opt_states_for_sparse_(const std::vector<std::string>& sparse_opt_states_files);
};

}  // namespace HugeCTR<|MERGE_RESOLUTION|>--- conflicted
+++ resolved
@@ -426,15 +426,10 @@
   std::shared_ptr<ResourceManager>
       resource_manager_;     /**< GPU resources include handles and streams etc.*/
   metrics::Metrics metrics_; /**< evaluation metrics. */
-<<<<<<< HEAD
-
-  long long current_eval_batchsize_; /**< used for export prediction in epoch mode. */
-
-=======
   
   long long current_eval_batchsize_; /**< used for export prediction in epoch mode. */
   
->>>>>>> 1df37109
+
   Error_t download_dense_params_to_files_(std::string weights_file,
                                           std::string dense_opt_states_file);
 
