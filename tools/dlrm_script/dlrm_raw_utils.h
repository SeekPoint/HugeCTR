/*
 * Copyright (c) 2020, NVIDIA CORPORATION.
 *
 * Licensed under the Apache License, Version 2.0 (the "License");
 * you may not use this file except in compliance with the License.
 * You may obtain a copy of the License at
 *
 *     http://www.apache.org/licenses/LICENSE-2.0
 *
 * Unless required by applicable law or agreed to in writing, software
 * distributed under the License is distributed on an "AS IS" BASIS,
 * WITHOUT WARRANTIES OR CONDITIONS OF ANY KIND, either express or implied.
 * See the License for the specific language governing permissions and
 * limitations under the License.
 */

#ifndef DLRM_RAW_UTILS_H_
#define DLRM_RAW_UTILS_H_

#include <cuda_runtime_api.h>
#include <curand_kernel.h>

#include <HugeCTR/include/common.hpp>
#include <algorithm>
#include <cassert>
#include <cstdlib>
#include <cub/cub.cuh>
#include <cudf/column/column.hpp>
#include <cudf/column/column_view.hpp>
#include <cudf/io/csv.hpp>
#include <cudf/strings/strings_column_view.hpp>
#include <cudf/table/table.hpp>
#include <cudf/table/table_view.hpp>
#include <cudf/types.hpp>
#include <fstream>
#include <hash/concurrent_unordered_map.cuh>
#include <iostream>
#include <numeric>
#include <regex>
#include <rmm/mr/device/cuda_memory_resource.hpp>
#include <rmm/mr/device/device_memory_resource.hpp>
#include <rmm/mr/device/per_device_resource.hpp>
#include <rmm/mr/device/pool_memory_resource.hpp>
#include <string>
#include <vector>

static size_t process_read_bytes = 0;
static size_t process_write_bytes = 0;

namespace DLRM_RAW {

namespace cudf_io = cudf::io;
template <typename key, typename value>
using map_type = concurrent_unordered_map<key, value>;
using key_type = int32_t;
using value_type = int32_t;
using bitmask_type = cudf::bitmask_type;
using internal_runtime_error = HugeCTR::internal_runtime_error;
using Error_t = HugeCTR::Error_t;

typedef struct {
  int32_t begin_idx;
  int32_t end_idx;
} Index;

template <typename key, typename value>
__global__ void build_historgram(char *in_char, int *offsets, int num_strings,
                                 map_type<key, value> hist_map, uint32_t *global_idx_range) {
  __shared__ int smem_str_offsets[1024 + 1];
  int str_idx = threadIdx.x + blockIdx.x * blockDim.x;

  if (str_idx < num_strings) smem_str_offsets[threadIdx.x] = offsets[str_idx];

  if (threadIdx.x == 0) {
    if ((str_idx + blockDim.x) <= num_strings)
      smem_str_offsets[blockDim.x] = offsets[str_idx + blockDim.x];
    else {
      int smem_idx = num_strings - str_idx;
      smem_str_offsets[smem_idx] = offsets[num_strings];
    }
  }

  __syncthreads();

  if (str_idx < num_strings) {
    int start = smem_str_offsets[threadIdx.x];
    int str_length = smem_str_offsets[threadIdx.x + 1] - start;

    uint32_t number = 0;
    // assuming dont need strict digit check for Criteo
    for (int k = 0; k < str_length; k++) {
      char x = in_char[start + k];
      int digit = 0;

      // 2-way divergence max
      if (x < 'a') {
        digit = x - '0';
      } else {
        digit = 10 + (x - 'a');
      }
      number = 16 * number + digit;
    }

    uint32_t capped_value = number;
    auto ht_pair = hist_map.insert(thrust::make_pair(capped_value, 1));

    if (ht_pair.second) {
      // ht_pair.first->second = atomicAdd(global_idx_range, 1);

      // increment unique count
      atomicAdd(global_idx_range, 1);
    } else {
      // didnt insert, check if iterator is not end()
      if (ht_pair.first != hist_map.end()) {
        // increment count
        atomicAdd(&(ht_pair.first->second), 1);
      } else {
        printf("insert and increment error");
      }
    }
  }
}

template <typename key, typename value>
__global__ void build_historgram_from_ints(key *in_col, bitmask_type *mask_ptr, int num_rows,
                                           map_type<key, value> hist_map,
                                           uint32_t *global_idx_range) {
  int idx = threadIdx.x + blockIdx.x * blockDim.x;
  int bits_in_mask = sizeof(bitmask_type) * 8;  // entries per bitmask element
  if (idx < num_rows) {
    int data_bitmask_idx = idx / bits_in_mask;
    int data_bitmask_bit = idx % bits_in_mask;
    bitmask_type mask = mask_ptr[data_bitmask_idx];
    int32_t valid = (mask & (1 << data_bitmask_bit));
    bool valid_b = (valid != 0);
    key insert_val = 0;

    if (valid_b) insert_val = in_col[idx];

    auto ht_pair = hist_map.insert(thrust::make_pair(insert_val, 1));

    if (ht_pair.second) {
      // increment unique count
      atomicAdd(global_idx_range, 1);
    } else {
      // didnt insert, check if iterator is not end()
      if (ht_pair.first != hist_map.end()) {
        // increment count
        atomicAdd(&(ht_pair.first->second), 1);
      } else {
        printf("insert and increment error");
      }
    }
  }
}

template <typename key, typename value>
__global__ void build_categorical_index_from_ints(key *in_col, bitmask_type *mask_ptr, int num_rows,
                                                  map_type<key, value> hist_map, int32_t mod_idx,
                                                  uint32_t *global_idx_range) {
  int idx = threadIdx.x + blockIdx.x * blockDim.x;
  int bits_in_mask = sizeof(bitmask_type) * 8;  // entries per bitmask element

  if (idx < num_rows) {
    int data_bitmask_idx = idx / bits_in_mask;
    int data_bitmask_bit = idx % bits_in_mask;
    bitmask_type mask = mask_ptr[data_bitmask_idx];
    int32_t valid = (mask & (1 << data_bitmask_bit));
    bool valid_b = (valid != 0);
    key in_val = 0;

    if (valid_b) in_val = in_col[idx];
    key capped_value = abs((int32_t)in_val) % mod_idx;
    auto ht_pair = hist_map.insert(thrust::make_pair(capped_value, 1));

    if (ht_pair.second) {
      ht_pair.first->second = atomicAdd(global_idx_range, 1);
    }
  }
}

template <typename key, typename value>
__global__ void cull_and_assign_idx(map_type<key, value> hist, uint32_t *idx_tracker,
                                    uint32_t *indices_removed, int32_t cutoff_count,
                                    size_t ht_size) {
  if (threadIdx.x == 0 && blockIdx.x == 0 && cutoff_count > 0) {
    idx_tracker[0] = 1;
  }
  __threadfence();

  int32_t loc = threadIdx.x + blockIdx.x * blockDim.x;

  if (loc < ht_size) {
    auto it = hist.data();
    it += loc;

    if ((it->second != hist.get_unused_element()) && (it->first != hist.get_unused_key())) {
      if (it->second <= cutoff_count) {
        // map to embedding idx 0
        it->second = 0;
        atomicAdd(indices_removed, 1);
      } else {
        // assign index
        it->second = atomicAdd(idx_tracker, 1);
      }
    }
  }
}

template <typename key, typename value>
__global__ void zero_drop_reset_idx(map_type<key, value> hist, size_t ht_size) {
  int32_t loc = threadIdx.x + blockIdx.x * blockDim.x;
  if (loc < ht_size) {
    auto it = hist.data();
    it += loc;

    if ((it->second != hist.get_unused_element()) && (it->first != hist.get_unused_key())) {
      it->second = it->second - 1;
    }
  }
}

template <typename key, typename value>
__global__ void build_categorical_index(char *in_char, int *offsets, int num_strings,
                                        map_type<key, value> hist_map, int32_t mod_idx,
                                        uint32_t *global_idx_range) {
  // blockDim.x == 1024
  __shared__ int smem_str_offsets[1024 + 1];
  int str_idx = threadIdx.x + blockIdx.x * blockDim.x;

  if (str_idx < num_strings) smem_str_offsets[threadIdx.x] = offsets[str_idx];

  if (threadIdx.x == 0) {
    if ((str_idx + blockDim.x) <= num_strings)
      smem_str_offsets[blockDim.x] = offsets[str_idx + blockDim.x];
    else {
      int smem_idx = num_strings - str_idx;
      smem_str_offsets[smem_idx] = offsets[num_strings];
    }
  }

  __syncthreads();

  if (str_idx < num_strings) {
    int start = smem_str_offsets[threadIdx.x];
    int str_length = smem_str_offsets[threadIdx.x + 1] - start;

    // assuming dont need strict digit check for Criteo, convert hex to int
    uint32_t number = 0;
    for (int k = 0; k < str_length; k++) {
      char x = in_char[start + k];
      int digit = 0;

      // 2-way divergence max
      if (x < 'a') {  // then x is in [0, 9]
        digit = x - '0';
      } else {  // then x is in [a, f]
        digit = 10 + (x - 'a');
      }
      number = 16 * number + digit;
    }

    uint32_t capped_value = number % mod_idx;  // do mapping to this feature

    {  // process missing value
      if (0 == str_length) {
        // capped_value = 4294967295; // the maximum of uint32_t
        capped_value = mod_idx;  // missing mapped to mod_idx
      }
    }

    auto ht_pair = hist_map.insert(thrust::make_pair(capped_value, 1));

    if (ht_pair.second) {  // counting slot-size k
      ht_pair.first->second = atomicAdd(global_idx_range, 1);
    }
  }
}

#define SMEM_PITCH 40
template <typename key, typename value>
__global__ void process_data_rows(int64_t *int_array_local, int64_t *dev_int_array_nullmask,
                                  map_type<key, value> *hash_maps, int64_t *str_array,
                                  int64_t *str_offsets, int num_data_rows, int mod_idx,
                                  bool do_freq_encoding, int32_t *output,
                                  uint32_t *dev_slot_size_array, int64_t *dev_cat_col_nullmask) {
  extern __shared__ char smem_[];  // 512 * (SMEM_PITCH)
  int32_t *smem_output = reinterpret_cast<int32_t *>(smem_);
  int32_t *smem_str_offsets = reinterpret_cast<int32_t *>(smem_ + (SMEM_PITCH * 512 * 4));

  int num_ints = 14;
  int num_categoricals = 26;
  int total_features = num_ints + num_categoricals;

  int bits_in_mask = sizeof(bitmask_type) * 8;  // entries per bitmask element
  int start_idx = threadIdx.x + blockIdx.x * blockDim.x;

  if (start_idx < num_data_rows) {
    int data_bitmask_idx = start_idx / bits_in_mask;
    int data_bitmask_bit = start_idx % bits_in_mask;

    // label and dense-features
    for (int i = 0; i < num_ints; i++) {
      int64_t addr = int_array_local[i];
      int32_t *fea_dev_ptr = reinterpret_cast<int32_t *>(addr);
      int64_t addr_mask = dev_int_array_nullmask[i];
      bitmask_type *fea_mask_ptr = reinterpret_cast<bitmask_type *>(addr_mask);
      bitmask_type mask = fea_mask_ptr[data_bitmask_idx];
      int32_t valid = (mask & (1 << data_bitmask_bit));
      bool valid_b = (valid != 0);

      if (valid_b) {
        smem_output[(threadIdx.x * SMEM_PITCH) + i] = fea_dev_ptr[start_idx];
      } else {  // dense missing value
        smem_output[(threadIdx.x * SMEM_PITCH) + i] = 0;
      }
    }
  }
  __syncthreads();

  // categorical features
  for (int i = 0; i < num_categoricals; i++) {
    int64_t addr = str_offsets[i];
    int32_t *offsets = reinterpret_cast<int32_t *>(addr);
    if (start_idx < num_data_rows) smem_str_offsets[threadIdx.x] = offsets[start_idx];

    if (threadIdx.x == 0) {
      if ((start_idx + blockDim.x) <= num_data_rows)
        smem_str_offsets[blockDim.x] = offsets[start_idx + blockDim.x];
      else {
        int smem_idx = num_data_rows - start_idx;
        smem_str_offsets[smem_idx] = offsets[num_data_rows];
      }
    }
    __syncthreads();
    if (start_idx < num_data_rows) {
      // int64_t cat_addr_mask = dev_cat_col_nullmask[i];
      // bitmask_type *cat_mask_ptr = reinterpret_cast<bitmask_type*>(cat_addr_mask);

      // bool null_column_b = false; // whether this column has missing value, true means has
      // missing value bool cat_valid_b = true; // whether this feature is valid, true is valid

      // if (cat_mask_ptr) {
      //   null_column_b = true;

      //   int cat_bitmask_idx = start_idx / bits_in_mask;
      //   int cat_bitmask_bit = start_idx % bits_in_mask;
      //   bitmask_type cat_mask = cat_mask_ptr[cat_bitmask_idx];
      //   int32_t cat_valid = (cat_mask & (1 << cat_bitmask_bit));
      //   cat_valid_b = (cat_valid != 0);
      // }

      // if (true == null_column_b && false == cat_valid_b) { // this one is missing value
      //   //  smem_output[(threadIdx.x * SMEM_PITCH) + i + num_ints] = 0;
      //   smem_output[(threadIdx.x * SMEM_PITCH) + i + num_ints] = (int32_t)(mod_idx);

      // }
      // else
      {  // this feature is valid
        int start = smem_str_offsets[threadIdx.x];
        int str_length = smem_str_offsets[threadIdx.x + 1] - start;

        // convert hex to int
        uint32_t number = 0;
        addr = str_array[i];
        char *in_char = reinterpret_cast<char *>(addr);
        for (int k = 0; k < str_length; k++) {
          char x = in_char[start + k];
          int digit = 0;

          // 2-way divergence max
          if (x < 'a') {
            digit = x - '0';
          } else {
            digit = 10 + (x - 'a');
          }
          number = 16 * number + digit;
        }
        uint32_t capped_value = number;

        if (!do_freq_encoding) capped_value = number % mod_idx;

        {  // process missing value
          if (0 == str_length) {
            // capped_value = 4294967295; // the maximum of uint32_t
            capped_value = mod_idx;  // missing value mapped to mod_idx
          }
        }

        auto hist_map = hash_maps[i];
        auto it = hist_map.find(capped_value);
        if (it != hist_map.end()) {
          smem_output[(threadIdx.x * SMEM_PITCH) + i + num_ints] =
              (int32_t)it->second;  // assumes idx wont go beyond int32
        } else {
          printf("error: %d-%d-%d", i, number, capped_value);
        }
      }
    }
  }

  __syncthreads();
  // start writing out from smem to output
  int block_start_idx = blockIdx.x * blockDim.x;
  int block_end_idx = block_start_idx + blockDim.x;
  int warp_id = threadIdx.x / warpSize;
  int lane_id = threadIdx.x % warpSize;
  int warp_per_block = blockDim.x / warpSize;

  // warp iterate over each
  int smem_row = warp_id;
  for (int idx = (block_start_idx + warp_id); idx < block_end_idx; idx += warp_per_block) {
    if (idx < num_data_rows) {
      for (int i = lane_id; i < total_features; i += warpSize) {
        output[idx * total_features + i] = smem_output[smem_row * SMEM_PITCH + i];
      }
    }
    smem_row += warp_per_block;
  }
}

// This function used to decide which row indices in this iteration should be write out. [begin_idx,
// end_idx) Total range is [save_rows_begin, save_rows_end), row index start from 0.
///@param save_rows_begin, Rows begin to save from source, -1 means the very beginning
///@param save_rows_end, Rows end to save from source, -1 means till the file ending.
///@param read_row_nums, currently, how many rows have been read in total.
///@param current_in_rows, currently, how many rows have been read in this iteration.
Index write_indices(const int32_t save_rows_begin, const int32_t save_rows_end,
                    const int32_t read_row_nums, const int32_t current_in_rows) {
  const int32_t save_rows_end_ =
      (-1 == save_rows_end) ? std::numeric_limits<int32_t>::max() : save_rows_end;
  if (save_rows_begin >= save_rows_end_) {
    std::cout << "save_rows_begin should be less than save_rows_end" << std::endl;
    exit(-1);
  }

  int32_t begin_idx = read_row_nums - current_in_rows;
  int32_t end_idx = read_row_nums;

  if ((save_rows_begin < end_idx) && (end_idx <= save_rows_end_)) {
    begin_idx = (begin_idx >= save_rows_begin) ? begin_idx : save_rows_begin;
  } else if ((begin_idx < save_rows_end_) && (save_rows_end_ < end_idx)) {
    end_idx = save_rows_end_;
  } else {  // -1, -1 means no writing
    begin_idx = -1;
    end_idx = -1;
  }

  Index out_idx{begin_idx, end_idx};
  return out_idx;
}

/// this function is used to ensure dense-feature >= 0
void process_dense_features(int32_t *host_out_buffer, int32_t rows_num) {
  // 1-label + 13-dense + 26-cate = 40
  for (int32_t row = 0; row < rows_num; ++row) {
    for (int32_t col = 0; col < 40; ++col) {
      int32_t gid = row * 40 + col;
      if (1 <= col && col < 14) {  // dense
        if (host_out_buffer[gid] < 0) host_out_buffer[gid] = 0;
      }
    }
  }
}

// this function is used to ensure cate-feature is [0, slot_size[j])
void process_cate_features(int32_t *host_out_buffer, int32_t rows_num,
                           std::vector<uint32_t> &slot_size_array) {
  for (int32_t row = 0; row < rows_num; ++row) {
    for (int32_t col = 0; col < 40; ++col) {
      int32_t gid = row * 40 + col;
      if (14 <= col) {  // cate-feature
        host_out_buffer[gid] = (host_out_buffer[gid] < 0) ? 0 : host_out_buffer[gid];
        host_out_buffer[gid] = host_out_buffer[gid] % slot_size_array[col - 14];
      }
    }
  }
}

__global__ void data_preprocess(int32_t *dev_out_buffer, int32_t rows_num,
                                uint32_t *slot_size_array, int32_t dense_bias = 0) {
  int gid = blockDim.x * blockIdx.x + threadIdx.x;
  if (gid < (rows_num * 40)) {  // num_numericals + num_categoricals = 40
    int col = gid % 40;
    if (1 <= col && col < 14) {  // dense features
      // dev_out_buffer[gid] = (dev_out_buffer[gid] >= 0) ? dev_out_buffer[gid] : 0;
      dev_out_buffer[gid] += dense_bias;  // the minimum in dense-feature is 3.0
    } else if (14 <= col) {               // categorical features
      dev_out_buffer[gid] = (dev_out_buffer[gid] < 0) ? 0 : dev_out_buffer[gid];
      dev_out_buffer[gid] = dev_out_buffer[gid] % (slot_size_array[col - 14] +
                                                   1);  // missing value mapped to old slot-size[j]
    }
  }
}

///@param save_rows_begin, Rows begin to save from source, -1 means the very beginning
///@param save_rows_end, Rows end to save from source, -1 means till the file ending.
template <typename key, typename value>
size_t convert_input_binaries(rmm::mr::device_memory_resource *mr, std::string input_file_path,
                              const std::vector<std::string> &column_dtypes,
                              const std::vector<std::string> &column_names, int32_t hash_bucket,
                              int max_chunk_per_file, size_t file_skip_bytes, bool do_freq_encoding,
                              int64_t *dev_int_col_ptrs, int64_t *dev_int_col_nullmask_ptrs,
                              int64_t *dev_cat_col_nullmask_ptrs,
                              int64_t *dev_categorical_col_hash_obj, int64_t *dev_char_ptrs,
                              int64_t *dev_offset_ptrs, int32_t *dev_out_buffer,
                              int32_t *host_out_buffer, std::ofstream *binary_writer,
                              uint32_t *dev_slot_size_array, int32_t save_rows_begin = -1,
                              int32_t save_rows_end = -1, int32_t dense_bias = 0) {
  const int num_numericals = 14;
  const int num_categoricals = 26;

  size_t sz_total_output_binary = 0;
  size_t sz_dev_int_col = num_numericals * sizeof(int64_t);
  size_t sz_dev_str_ptrs = num_categoricals * sizeof(int64_t);
  size_t maxbytes = 96 * 1024;

  std::ifstream binary_reader(input_file_path, std::ios::binary);
  binary_reader.seekg(0, std::ios::end);
  size_t file_size = binary_reader.tellg();
  binary_reader.close();

  size_t read_chunks = 128 * 1024 * 1024;
  cudf_io::csv_reader_options in_args =
      cudf_io::csv_reader_options::builder(cudf_io::source_info{input_file_path}).header(-1);
  // reader crashes without adding dtypes of data
  in_args.set_dtypes(column_dtypes);
  in_args.set_names(column_names);
  in_args.set_delimiter('\t');
  in_args.set_byte_range_size(read_chunks);  // how many bytes to read at one time.
  in_args.set_skipfooter(0);
  in_args.set_skiprows(0);
  in_args.set_byte_range_offset(file_skip_bytes);

  int loop_count = 0;
  int32_t read_row_nums = 0;  // already read how many rows

  while (true) {
    process_read_bytes += in_args.get_byte_range_size();
    auto tbl_w_metadata = cudf_io::read_csv(in_args, mr);
    int32_t num_rows = tbl_w_metadata.tbl->num_rows();
    read_row_nums += num_rows;

    // label and dense features
    std::vector<cudf::column *> col_logs;
    std::vector<const int32_t *> int_col_dev_ptrs;
    std::vector<const bitmask_type *> int_col_nullmask_dev_ptrs;
    for (int k = 0; k < num_numericals; k++) {
      col_logs.push_back(&(tbl_w_metadata.tbl->get_column(k)));
      int_col_dev_ptrs.push_back(col_logs[k]->view().data<int32_t>());

      int_col_nullmask_dev_ptrs.push_back(col_logs[k]->view().null_mask());
    }

    // future: const size init
    // categorical features
    std::vector<const char *> char_ptrs;
    std::vector<int *> offset_ptrs;
    std::vector<const bitmask_type *> cat_col_nullmask_ptrs;
    std::vector<std::pair<rmm::device_vector<char>, rmm::device_vector<cudf::size_type>>>
        str_offsets;
    for (int k = num_numericals; k < (num_numericals + num_categoricals); k++) {
      col_logs.push_back(&(tbl_w_metadata.tbl->get_column(k)));

      cat_col_nullmask_ptrs.push_back(col_logs[k]->view().null_mask());
    }

    for (int k = 0; k < num_categoricals; k++) {
      auto str_col_view = cudf::strings_column_view((col_logs[k + num_numericals]->view()));
      char_ptrs.push_back(const_cast<char *>(str_col_view.chars().data<char>()));
      offset_ptrs.push_back(const_cast<int32_t *>(str_col_view.offsets().data<int32_t>()));
    }

    CK_CUDA_THROW_(cudaMemset(dev_int_col_nullmask_ptrs, 0, sz_dev_int_col));
    CK_CUDA_THROW_(cudaMemset(dev_cat_col_nullmask_ptrs, 0, sz_dev_str_ptrs));

    CK_CUDA_THROW_(cudaMemcpy((void *)dev_int_col_ptrs, (void *)int_col_dev_ptrs.data(),
                              sz_dev_int_col, cudaMemcpyHostToDevice));
    CK_CUDA_THROW_(cudaMemcpy((void *)dev_int_col_nullmask_ptrs,
                              (void *)int_col_nullmask_dev_ptrs.data(), sz_dev_int_col,
                              cudaMemcpyHostToDevice));
    CK_CUDA_THROW_(cudaMemcpy((void *)dev_char_ptrs, (void *)char_ptrs.data(), sz_dev_str_ptrs,
                              cudaMemcpyHostToDevice));
    CK_CUDA_THROW_(cudaMemcpy((void *)dev_offset_ptrs, (void *)offset_ptrs.data(), sz_dev_str_ptrs,
                              cudaMemcpyHostToDevice));
    CK_CUDA_THROW_(cudaMemcpy((void *)dev_cat_col_nullmask_ptrs,
                              (void *)cat_col_nullmask_ptrs.data(), sz_dev_str_ptrs,
                              cudaMemcpyHostToDevice));

    dim3 block(512, 1, 1);
    dim3 grid((num_rows - 1) / block.x + 1, 1, 1);
    process_data_rows<key, value><<<grid, block, maxbytes>>>(
        dev_int_col_ptrs, dev_int_col_nullmask_ptrs,
        (map_type<key, value> *)dev_categorical_col_hash_obj, dev_char_ptrs, dev_offset_ptrs,
        num_rows, hash_bucket, do_freq_encoding, dev_out_buffer, dev_slot_size_array,
        dev_cat_col_nullmask_ptrs);

    size_t size_of_output_binary = num_rows * (num_numericals + num_categoricals) * sizeof(int32_t);

    CK_CUDA_THROW_(cudaDeviceSynchronize());

    {
      int block = 32;
      int grid = (num_rows * (num_numericals + num_categoricals) + block - 1) / block;
      data_preprocess<<<grid, block>>>(dev_out_buffer, num_rows, dev_slot_size_array, dense_bias);
      CK_CUDA_THROW_(cudaDeviceSynchronize());
    }

    CK_CUDA_THROW_(
        cudaMemcpy(host_out_buffer, dev_out_buffer, size_of_output_binary, cudaMemcpyDeviceToHost));

    if (binary_writer) {
      Index indices = write_indices(save_rows_begin, save_rows_end, read_row_nums, num_rows);
      if (-1 != indices.begin_idx && -1 != indices.end_idx) {
        int32_t offset_rows = indices.begin_idx - (read_row_nums - num_rows);
        int32_t offset_elems = offset_rows * (num_numericals + num_categoricals);
        int32_t write_rows = indices.end_idx - indices.begin_idx;

        if (write_rows <= 0) {
          ERROR_MESSAGE_("begin_idx = " + std::to_string(indices.begin_idx) +
                         ", end_idx = " + std::to_string(indices.end_idx) +
                         ", total rows now = " + std::to_string(read_row_nums));
          exit(-1);
        }

        size_of_output_binary = write_rows * (num_numericals + num_categoricals) * sizeof(int32_t);
        binary_writer->write((const char *)(host_out_buffer + offset_elems), size_of_output_binary);

        process_write_bytes += size_of_output_binary;
        sz_total_output_binary += size_of_output_binary;
      }
    }

    size_t new_byte_range_offset = in_args.get_byte_range_offset() + read_chunks;
    in_args.set_byte_range_offset(new_byte_range_offset);
    if (in_args.get_byte_range_offset() >= file_size) break;

    if ((in_args.get_byte_range_offset() + read_chunks) > file_size) {
      size_t new_byte_range_size = file_size - in_args.get_byte_range_offset();
      in_args.set_byte_range_size(new_byte_range_size);
    }
    loop_count++;

    if (loop_count == max_chunk_per_file) break;
  }

  return sz_total_output_binary;
}

std::vector<std::string> split_string(const std::string &text, const char *delimiters = ",") {
  std::regex pattern(delimiters);
  return std::vector<std::string>(std::sregex_token_iterator(text.begin(), text.end(), pattern, -1),
                                  std::sregex_token_iterator());
}

}  // namespace DLRM_RAW

<<<<<<< HEAD
} // namespace DLRM_RAW

#endif // DLRM_RAW_UTILS_H_

=======
#endif  // DLRM_RAW_UTILS_H_
>>>>>>> 57c47079
<|MERGE_RESOLUTION|>--- conflicted
+++ resolved
@@ -1,665 +1,660 @@
-/*
- * Copyright (c) 2020, NVIDIA CORPORATION.
- *
- * Licensed under the Apache License, Version 2.0 (the "License");
- * you may not use this file except in compliance with the License.
- * You may obtain a copy of the License at
- *
- *     http://www.apache.org/licenses/LICENSE-2.0
- *
- * Unless required by applicable law or agreed to in writing, software
- * distributed under the License is distributed on an "AS IS" BASIS,
- * WITHOUT WARRANTIES OR CONDITIONS OF ANY KIND, either express or implied.
- * See the License for the specific language governing permissions and
- * limitations under the License.
- */
-
-#ifndef DLRM_RAW_UTILS_H_
-#define DLRM_RAW_UTILS_H_
-
-#include <cuda_runtime_api.h>
-#include <curand_kernel.h>
-
-#include <HugeCTR/include/common.hpp>
-#include <algorithm>
-#include <cassert>
-#include <cstdlib>
-#include <cub/cub.cuh>
-#include <cudf/column/column.hpp>
-#include <cudf/column/column_view.hpp>
-#include <cudf/io/csv.hpp>
-#include <cudf/strings/strings_column_view.hpp>
-#include <cudf/table/table.hpp>
-#include <cudf/table/table_view.hpp>
-#include <cudf/types.hpp>
-#include <fstream>
-#include <hash/concurrent_unordered_map.cuh>
-#include <iostream>
-#include <numeric>
-#include <regex>
-#include <rmm/mr/device/cuda_memory_resource.hpp>
-#include <rmm/mr/device/device_memory_resource.hpp>
-#include <rmm/mr/device/per_device_resource.hpp>
-#include <rmm/mr/device/pool_memory_resource.hpp>
-#include <string>
-#include <vector>
-
-static size_t process_read_bytes = 0;
-static size_t process_write_bytes = 0;
-
-namespace DLRM_RAW {
-
-namespace cudf_io = cudf::io;
-template <typename key, typename value>
-using map_type = concurrent_unordered_map<key, value>;
-using key_type = int32_t;
-using value_type = int32_t;
-using bitmask_type = cudf::bitmask_type;
-using internal_runtime_error = HugeCTR::internal_runtime_error;
-using Error_t = HugeCTR::Error_t;
-
-typedef struct {
-  int32_t begin_idx;
-  int32_t end_idx;
-} Index;
-
-template <typename key, typename value>
-__global__ void build_historgram(char *in_char, int *offsets, int num_strings,
-                                 map_type<key, value> hist_map, uint32_t *global_idx_range) {
-  __shared__ int smem_str_offsets[1024 + 1];
-  int str_idx = threadIdx.x + blockIdx.x * blockDim.x;
-
-  if (str_idx < num_strings) smem_str_offsets[threadIdx.x] = offsets[str_idx];
-
-  if (threadIdx.x == 0) {
-    if ((str_idx + blockDim.x) <= num_strings)
-      smem_str_offsets[blockDim.x] = offsets[str_idx + blockDim.x];
-    else {
-      int smem_idx = num_strings - str_idx;
-      smem_str_offsets[smem_idx] = offsets[num_strings];
-    }
-  }
-
-  __syncthreads();
-
-  if (str_idx < num_strings) {
-    int start = smem_str_offsets[threadIdx.x];
-    int str_length = smem_str_offsets[threadIdx.x + 1] - start;
-
-    uint32_t number = 0;
-    // assuming dont need strict digit check for Criteo
-    for (int k = 0; k < str_length; k++) {
-      char x = in_char[start + k];
-      int digit = 0;
-
-      // 2-way divergence max
-      if (x < 'a') {
-        digit = x - '0';
-      } else {
-        digit = 10 + (x - 'a');
-      }
-      number = 16 * number + digit;
-    }
-
-    uint32_t capped_value = number;
-    auto ht_pair = hist_map.insert(thrust::make_pair(capped_value, 1));
-
-    if (ht_pair.second) {
-      // ht_pair.first->second = atomicAdd(global_idx_range, 1);
-
-      // increment unique count
-      atomicAdd(global_idx_range, 1);
-    } else {
-      // didnt insert, check if iterator is not end()
-      if (ht_pair.first != hist_map.end()) {
-        // increment count
-        atomicAdd(&(ht_pair.first->second), 1);
-      } else {
-        printf("insert and increment error");
-      }
-    }
-  }
-}
-
-template <typename key, typename value>
-__global__ void build_historgram_from_ints(key *in_col, bitmask_type *mask_ptr, int num_rows,
-                                           map_type<key, value> hist_map,
-                                           uint32_t *global_idx_range) {
-  int idx = threadIdx.x + blockIdx.x * blockDim.x;
-  int bits_in_mask = sizeof(bitmask_type) * 8;  // entries per bitmask element
-  if (idx < num_rows) {
-    int data_bitmask_idx = idx / bits_in_mask;
-    int data_bitmask_bit = idx % bits_in_mask;
-    bitmask_type mask = mask_ptr[data_bitmask_idx];
-    int32_t valid = (mask & (1 << data_bitmask_bit));
-    bool valid_b = (valid != 0);
-    key insert_val = 0;
-
-    if (valid_b) insert_val = in_col[idx];
-
-    auto ht_pair = hist_map.insert(thrust::make_pair(insert_val, 1));
-
-    if (ht_pair.second) {
-      // increment unique count
-      atomicAdd(global_idx_range, 1);
-    } else {
-      // didnt insert, check if iterator is not end()
-      if (ht_pair.first != hist_map.end()) {
-        // increment count
-        atomicAdd(&(ht_pair.first->second), 1);
-      } else {
-        printf("insert and increment error");
-      }
-    }
-  }
-}
-
-template <typename key, typename value>
-__global__ void build_categorical_index_from_ints(key *in_col, bitmask_type *mask_ptr, int num_rows,
-                                                  map_type<key, value> hist_map, int32_t mod_idx,
-                                                  uint32_t *global_idx_range) {
-  int idx = threadIdx.x + blockIdx.x * blockDim.x;
-  int bits_in_mask = sizeof(bitmask_type) * 8;  // entries per bitmask element
-
-  if (idx < num_rows) {
-    int data_bitmask_idx = idx / bits_in_mask;
-    int data_bitmask_bit = idx % bits_in_mask;
-    bitmask_type mask = mask_ptr[data_bitmask_idx];
-    int32_t valid = (mask & (1 << data_bitmask_bit));
-    bool valid_b = (valid != 0);
-    key in_val = 0;
-
-    if (valid_b) in_val = in_col[idx];
-    key capped_value = abs((int32_t)in_val) % mod_idx;
-    auto ht_pair = hist_map.insert(thrust::make_pair(capped_value, 1));
-
-    if (ht_pair.second) {
-      ht_pair.first->second = atomicAdd(global_idx_range, 1);
-    }
-  }
-}
-
-template <typename key, typename value>
-__global__ void cull_and_assign_idx(map_type<key, value> hist, uint32_t *idx_tracker,
-                                    uint32_t *indices_removed, int32_t cutoff_count,
-                                    size_t ht_size) {
-  if (threadIdx.x == 0 && blockIdx.x == 0 && cutoff_count > 0) {
-    idx_tracker[0] = 1;
-  }
-  __threadfence();
-
-  int32_t loc = threadIdx.x + blockIdx.x * blockDim.x;
-
-  if (loc < ht_size) {
-    auto it = hist.data();
-    it += loc;
-
-    if ((it->second != hist.get_unused_element()) && (it->first != hist.get_unused_key())) {
-      if (it->second <= cutoff_count) {
-        // map to embedding idx 0
-        it->second = 0;
-        atomicAdd(indices_removed, 1);
-      } else {
-        // assign index
-        it->second = atomicAdd(idx_tracker, 1);
-      }
-    }
-  }
-}
-
-template <typename key, typename value>
-__global__ void zero_drop_reset_idx(map_type<key, value> hist, size_t ht_size) {
-  int32_t loc = threadIdx.x + blockIdx.x * blockDim.x;
-  if (loc < ht_size) {
-    auto it = hist.data();
-    it += loc;
-
-    if ((it->second != hist.get_unused_element()) && (it->first != hist.get_unused_key())) {
-      it->second = it->second - 1;
-    }
-  }
-}
-
-template <typename key, typename value>
-__global__ void build_categorical_index(char *in_char, int *offsets, int num_strings,
-                                        map_type<key, value> hist_map, int32_t mod_idx,
-                                        uint32_t *global_idx_range) {
-  // blockDim.x == 1024
-  __shared__ int smem_str_offsets[1024 + 1];
-  int str_idx = threadIdx.x + blockIdx.x * blockDim.x;
-
-  if (str_idx < num_strings) smem_str_offsets[threadIdx.x] = offsets[str_idx];
-
-  if (threadIdx.x == 0) {
-    if ((str_idx + blockDim.x) <= num_strings)
-      smem_str_offsets[blockDim.x] = offsets[str_idx + blockDim.x];
-    else {
-      int smem_idx = num_strings - str_idx;
-      smem_str_offsets[smem_idx] = offsets[num_strings];
-    }
-  }
-
-  __syncthreads();
-
-  if (str_idx < num_strings) {
-    int start = smem_str_offsets[threadIdx.x];
-    int str_length = smem_str_offsets[threadIdx.x + 1] - start;
-
-    // assuming dont need strict digit check for Criteo, convert hex to int
-    uint32_t number = 0;
-    for (int k = 0; k < str_length; k++) {
-      char x = in_char[start + k];
-      int digit = 0;
-
-      // 2-way divergence max
-      if (x < 'a') {  // then x is in [0, 9]
-        digit = x - '0';
-      } else {  // then x is in [a, f]
-        digit = 10 + (x - 'a');
-      }
-      number = 16 * number + digit;
-    }
-
-    uint32_t capped_value = number % mod_idx;  // do mapping to this feature
-
-    {  // process missing value
-      if (0 == str_length) {
-        // capped_value = 4294967295; // the maximum of uint32_t
-        capped_value = mod_idx;  // missing mapped to mod_idx
-      }
-    }
-
-    auto ht_pair = hist_map.insert(thrust::make_pair(capped_value, 1));
-
-    if (ht_pair.second) {  // counting slot-size k
-      ht_pair.first->second = atomicAdd(global_idx_range, 1);
-    }
-  }
-}
-
-#define SMEM_PITCH 40
-template <typename key, typename value>
-__global__ void process_data_rows(int64_t *int_array_local, int64_t *dev_int_array_nullmask,
-                                  map_type<key, value> *hash_maps, int64_t *str_array,
-                                  int64_t *str_offsets, int num_data_rows, int mod_idx,
-                                  bool do_freq_encoding, int32_t *output,
-                                  uint32_t *dev_slot_size_array, int64_t *dev_cat_col_nullmask) {
-  extern __shared__ char smem_[];  // 512 * (SMEM_PITCH)
-  int32_t *smem_output = reinterpret_cast<int32_t *>(smem_);
-  int32_t *smem_str_offsets = reinterpret_cast<int32_t *>(smem_ + (SMEM_PITCH * 512 * 4));
-
-  int num_ints = 14;
-  int num_categoricals = 26;
-  int total_features = num_ints + num_categoricals;
-
-  int bits_in_mask = sizeof(bitmask_type) * 8;  // entries per bitmask element
-  int start_idx = threadIdx.x + blockIdx.x * blockDim.x;
-
-  if (start_idx < num_data_rows) {
-    int data_bitmask_idx = start_idx / bits_in_mask;
-    int data_bitmask_bit = start_idx % bits_in_mask;
-
-    // label and dense-features
-    for (int i = 0; i < num_ints; i++) {
-      int64_t addr = int_array_local[i];
-      int32_t *fea_dev_ptr = reinterpret_cast<int32_t *>(addr);
-      int64_t addr_mask = dev_int_array_nullmask[i];
-      bitmask_type *fea_mask_ptr = reinterpret_cast<bitmask_type *>(addr_mask);
-      bitmask_type mask = fea_mask_ptr[data_bitmask_idx];
-      int32_t valid = (mask & (1 << data_bitmask_bit));
-      bool valid_b = (valid != 0);
-
-      if (valid_b) {
-        smem_output[(threadIdx.x * SMEM_PITCH) + i] = fea_dev_ptr[start_idx];
-      } else {  // dense missing value
-        smem_output[(threadIdx.x * SMEM_PITCH) + i] = 0;
-      }
-    }
-  }
-  __syncthreads();
-
-  // categorical features
-  for (int i = 0; i < num_categoricals; i++) {
-    int64_t addr = str_offsets[i];
-    int32_t *offsets = reinterpret_cast<int32_t *>(addr);
-    if (start_idx < num_data_rows) smem_str_offsets[threadIdx.x] = offsets[start_idx];
-
-    if (threadIdx.x == 0) {
-      if ((start_idx + blockDim.x) <= num_data_rows)
-        smem_str_offsets[blockDim.x] = offsets[start_idx + blockDim.x];
-      else {
-        int smem_idx = num_data_rows - start_idx;
-        smem_str_offsets[smem_idx] = offsets[num_data_rows];
-      }
-    }
-    __syncthreads();
-    if (start_idx < num_data_rows) {
-      // int64_t cat_addr_mask = dev_cat_col_nullmask[i];
-      // bitmask_type *cat_mask_ptr = reinterpret_cast<bitmask_type*>(cat_addr_mask);
-
-      // bool null_column_b = false; // whether this column has missing value, true means has
-      // missing value bool cat_valid_b = true; // whether this feature is valid, true is valid
-
-      // if (cat_mask_ptr) {
-      //   null_column_b = true;
-
-      //   int cat_bitmask_idx = start_idx / bits_in_mask;
-      //   int cat_bitmask_bit = start_idx % bits_in_mask;
-      //   bitmask_type cat_mask = cat_mask_ptr[cat_bitmask_idx];
-      //   int32_t cat_valid = (cat_mask & (1 << cat_bitmask_bit));
-      //   cat_valid_b = (cat_valid != 0);
-      // }
-
-      // if (true == null_column_b && false == cat_valid_b) { // this one is missing value
-      //   //  smem_output[(threadIdx.x * SMEM_PITCH) + i + num_ints] = 0;
-      //   smem_output[(threadIdx.x * SMEM_PITCH) + i + num_ints] = (int32_t)(mod_idx);
-
-      // }
-      // else
-      {  // this feature is valid
-        int start = smem_str_offsets[threadIdx.x];
-        int str_length = smem_str_offsets[threadIdx.x + 1] - start;
-
-        // convert hex to int
-        uint32_t number = 0;
-        addr = str_array[i];
-        char *in_char = reinterpret_cast<char *>(addr);
-        for (int k = 0; k < str_length; k++) {
-          char x = in_char[start + k];
-          int digit = 0;
-
-          // 2-way divergence max
-          if (x < 'a') {
-            digit = x - '0';
-          } else {
-            digit = 10 + (x - 'a');
-          }
-          number = 16 * number + digit;
-        }
-        uint32_t capped_value = number;
-
-        if (!do_freq_encoding) capped_value = number % mod_idx;
-
-        {  // process missing value
-          if (0 == str_length) {
-            // capped_value = 4294967295; // the maximum of uint32_t
-            capped_value = mod_idx;  // missing value mapped to mod_idx
-          }
-        }
-
-        auto hist_map = hash_maps[i];
-        auto it = hist_map.find(capped_value);
-        if (it != hist_map.end()) {
-          smem_output[(threadIdx.x * SMEM_PITCH) + i + num_ints] =
-              (int32_t)it->second;  // assumes idx wont go beyond int32
-        } else {
-          printf("error: %d-%d-%d", i, number, capped_value);
-        }
-      }
-    }
-  }
-
-  __syncthreads();
-  // start writing out from smem to output
-  int block_start_idx = blockIdx.x * blockDim.x;
-  int block_end_idx = block_start_idx + blockDim.x;
-  int warp_id = threadIdx.x / warpSize;
-  int lane_id = threadIdx.x % warpSize;
-  int warp_per_block = blockDim.x / warpSize;
-
-  // warp iterate over each
-  int smem_row = warp_id;
-  for (int idx = (block_start_idx + warp_id); idx < block_end_idx; idx += warp_per_block) {
-    if (idx < num_data_rows) {
-      for (int i = lane_id; i < total_features; i += warpSize) {
-        output[idx * total_features + i] = smem_output[smem_row * SMEM_PITCH + i];
-      }
-    }
-    smem_row += warp_per_block;
-  }
-}
-
-// This function used to decide which row indices in this iteration should be write out. [begin_idx,
-// end_idx) Total range is [save_rows_begin, save_rows_end), row index start from 0.
-///@param save_rows_begin, Rows begin to save from source, -1 means the very beginning
-///@param save_rows_end, Rows end to save from source, -1 means till the file ending.
-///@param read_row_nums, currently, how many rows have been read in total.
-///@param current_in_rows, currently, how many rows have been read in this iteration.
-Index write_indices(const int32_t save_rows_begin, const int32_t save_rows_end,
-                    const int32_t read_row_nums, const int32_t current_in_rows) {
-  const int32_t save_rows_end_ =
-      (-1 == save_rows_end) ? std::numeric_limits<int32_t>::max() : save_rows_end;
-  if (save_rows_begin >= save_rows_end_) {
-    std::cout << "save_rows_begin should be less than save_rows_end" << std::endl;
-    exit(-1);
-  }
-
-  int32_t begin_idx = read_row_nums - current_in_rows;
-  int32_t end_idx = read_row_nums;
-
-  if ((save_rows_begin < end_idx) && (end_idx <= save_rows_end_)) {
-    begin_idx = (begin_idx >= save_rows_begin) ? begin_idx : save_rows_begin;
-  } else if ((begin_idx < save_rows_end_) && (save_rows_end_ < end_idx)) {
-    end_idx = save_rows_end_;
-  } else {  // -1, -1 means no writing
-    begin_idx = -1;
-    end_idx = -1;
-  }
-
-  Index out_idx{begin_idx, end_idx};
-  return out_idx;
-}
-
-/// this function is used to ensure dense-feature >= 0
-void process_dense_features(int32_t *host_out_buffer, int32_t rows_num) {
-  // 1-label + 13-dense + 26-cate = 40
-  for (int32_t row = 0; row < rows_num; ++row) {
-    for (int32_t col = 0; col < 40; ++col) {
-      int32_t gid = row * 40 + col;
-      if (1 <= col && col < 14) {  // dense
-        if (host_out_buffer[gid] < 0) host_out_buffer[gid] = 0;
-      }
-    }
-  }
-}
-
-// this function is used to ensure cate-feature is [0, slot_size[j])
-void process_cate_features(int32_t *host_out_buffer, int32_t rows_num,
-                           std::vector<uint32_t> &slot_size_array) {
-  for (int32_t row = 0; row < rows_num; ++row) {
-    for (int32_t col = 0; col < 40; ++col) {
-      int32_t gid = row * 40 + col;
-      if (14 <= col) {  // cate-feature
-        host_out_buffer[gid] = (host_out_buffer[gid] < 0) ? 0 : host_out_buffer[gid];
-        host_out_buffer[gid] = host_out_buffer[gid] % slot_size_array[col - 14];
-      }
-    }
-  }
-}
-
-__global__ void data_preprocess(int32_t *dev_out_buffer, int32_t rows_num,
-                                uint32_t *slot_size_array, int32_t dense_bias = 0) {
-  int gid = blockDim.x * blockIdx.x + threadIdx.x;
-  if (gid < (rows_num * 40)) {  // num_numericals + num_categoricals = 40
-    int col = gid % 40;
-    if (1 <= col && col < 14) {  // dense features
-      // dev_out_buffer[gid] = (dev_out_buffer[gid] >= 0) ? dev_out_buffer[gid] : 0;
-      dev_out_buffer[gid] += dense_bias;  // the minimum in dense-feature is 3.0
-    } else if (14 <= col) {               // categorical features
-      dev_out_buffer[gid] = (dev_out_buffer[gid] < 0) ? 0 : dev_out_buffer[gid];
-      dev_out_buffer[gid] = dev_out_buffer[gid] % (slot_size_array[col - 14] +
-                                                   1);  // missing value mapped to old slot-size[j]
-    }
-  }
-}
-
-///@param save_rows_begin, Rows begin to save from source, -1 means the very beginning
-///@param save_rows_end, Rows end to save from source, -1 means till the file ending.
-template <typename key, typename value>
-size_t convert_input_binaries(rmm::mr::device_memory_resource *mr, std::string input_file_path,
-                              const std::vector<std::string> &column_dtypes,
-                              const std::vector<std::string> &column_names, int32_t hash_bucket,
-                              int max_chunk_per_file, size_t file_skip_bytes, bool do_freq_encoding,
-                              int64_t *dev_int_col_ptrs, int64_t *dev_int_col_nullmask_ptrs,
-                              int64_t *dev_cat_col_nullmask_ptrs,
-                              int64_t *dev_categorical_col_hash_obj, int64_t *dev_char_ptrs,
-                              int64_t *dev_offset_ptrs, int32_t *dev_out_buffer,
-                              int32_t *host_out_buffer, std::ofstream *binary_writer,
-                              uint32_t *dev_slot_size_array, int32_t save_rows_begin = -1,
-                              int32_t save_rows_end = -1, int32_t dense_bias = 0) {
-  const int num_numericals = 14;
-  const int num_categoricals = 26;
-
-  size_t sz_total_output_binary = 0;
-  size_t sz_dev_int_col = num_numericals * sizeof(int64_t);
-  size_t sz_dev_str_ptrs = num_categoricals * sizeof(int64_t);
-  size_t maxbytes = 96 * 1024;
-
-  std::ifstream binary_reader(input_file_path, std::ios::binary);
-  binary_reader.seekg(0, std::ios::end);
-  size_t file_size = binary_reader.tellg();
-  binary_reader.close();
-
-  size_t read_chunks = 128 * 1024 * 1024;
-  cudf_io::csv_reader_options in_args =
-      cudf_io::csv_reader_options::builder(cudf_io::source_info{input_file_path}).header(-1);
-  // reader crashes without adding dtypes of data
-  in_args.set_dtypes(column_dtypes);
-  in_args.set_names(column_names);
-  in_args.set_delimiter('\t');
-  in_args.set_byte_range_size(read_chunks);  // how many bytes to read at one time.
-  in_args.set_skipfooter(0);
-  in_args.set_skiprows(0);
-  in_args.set_byte_range_offset(file_skip_bytes);
-
-  int loop_count = 0;
-  int32_t read_row_nums = 0;  // already read how many rows
-
-  while (true) {
-    process_read_bytes += in_args.get_byte_range_size();
-    auto tbl_w_metadata = cudf_io::read_csv(in_args, mr);
-    int32_t num_rows = tbl_w_metadata.tbl->num_rows();
-    read_row_nums += num_rows;
-
-    // label and dense features
-    std::vector<cudf::column *> col_logs;
-    std::vector<const int32_t *> int_col_dev_ptrs;
-    std::vector<const bitmask_type *> int_col_nullmask_dev_ptrs;
-    for (int k = 0; k < num_numericals; k++) {
-      col_logs.push_back(&(tbl_w_metadata.tbl->get_column(k)));
-      int_col_dev_ptrs.push_back(col_logs[k]->view().data<int32_t>());
-
-      int_col_nullmask_dev_ptrs.push_back(col_logs[k]->view().null_mask());
-    }
-
-    // future: const size init
-    // categorical features
-    std::vector<const char *> char_ptrs;
-    std::vector<int *> offset_ptrs;
-    std::vector<const bitmask_type *> cat_col_nullmask_ptrs;
-    std::vector<std::pair<rmm::device_vector<char>, rmm::device_vector<cudf::size_type>>>
-        str_offsets;
-    for (int k = num_numericals; k < (num_numericals + num_categoricals); k++) {
-      col_logs.push_back(&(tbl_w_metadata.tbl->get_column(k)));
-
-      cat_col_nullmask_ptrs.push_back(col_logs[k]->view().null_mask());
-    }
-
-    for (int k = 0; k < num_categoricals; k++) {
-      auto str_col_view = cudf::strings_column_view((col_logs[k + num_numericals]->view()));
-      char_ptrs.push_back(const_cast<char *>(str_col_view.chars().data<char>()));
-      offset_ptrs.push_back(const_cast<int32_t *>(str_col_view.offsets().data<int32_t>()));
-    }
-
-    CK_CUDA_THROW_(cudaMemset(dev_int_col_nullmask_ptrs, 0, sz_dev_int_col));
-    CK_CUDA_THROW_(cudaMemset(dev_cat_col_nullmask_ptrs, 0, sz_dev_str_ptrs));
-
-    CK_CUDA_THROW_(cudaMemcpy((void *)dev_int_col_ptrs, (void *)int_col_dev_ptrs.data(),
-                              sz_dev_int_col, cudaMemcpyHostToDevice));
-    CK_CUDA_THROW_(cudaMemcpy((void *)dev_int_col_nullmask_ptrs,
-                              (void *)int_col_nullmask_dev_ptrs.data(), sz_dev_int_col,
-                              cudaMemcpyHostToDevice));
-    CK_CUDA_THROW_(cudaMemcpy((void *)dev_char_ptrs, (void *)char_ptrs.data(), sz_dev_str_ptrs,
-                              cudaMemcpyHostToDevice));
-    CK_CUDA_THROW_(cudaMemcpy((void *)dev_offset_ptrs, (void *)offset_ptrs.data(), sz_dev_str_ptrs,
-                              cudaMemcpyHostToDevice));
-    CK_CUDA_THROW_(cudaMemcpy((void *)dev_cat_col_nullmask_ptrs,
-                              (void *)cat_col_nullmask_ptrs.data(), sz_dev_str_ptrs,
-                              cudaMemcpyHostToDevice));
-
-    dim3 block(512, 1, 1);
-    dim3 grid((num_rows - 1) / block.x + 1, 1, 1);
-    process_data_rows<key, value><<<grid, block, maxbytes>>>(
-        dev_int_col_ptrs, dev_int_col_nullmask_ptrs,
-        (map_type<key, value> *)dev_categorical_col_hash_obj, dev_char_ptrs, dev_offset_ptrs,
-        num_rows, hash_bucket, do_freq_encoding, dev_out_buffer, dev_slot_size_array,
-        dev_cat_col_nullmask_ptrs);
-
-    size_t size_of_output_binary = num_rows * (num_numericals + num_categoricals) * sizeof(int32_t);
-
-    CK_CUDA_THROW_(cudaDeviceSynchronize());
-
-    {
-      int block = 32;
-      int grid = (num_rows * (num_numericals + num_categoricals) + block - 1) / block;
-      data_preprocess<<<grid, block>>>(dev_out_buffer, num_rows, dev_slot_size_array, dense_bias);
-      CK_CUDA_THROW_(cudaDeviceSynchronize());
-    }
-
-    CK_CUDA_THROW_(
-        cudaMemcpy(host_out_buffer, dev_out_buffer, size_of_output_binary, cudaMemcpyDeviceToHost));
-
-    if (binary_writer) {
-      Index indices = write_indices(save_rows_begin, save_rows_end, read_row_nums, num_rows);
-      if (-1 != indices.begin_idx && -1 != indices.end_idx) {
-        int32_t offset_rows = indices.begin_idx - (read_row_nums - num_rows);
-        int32_t offset_elems = offset_rows * (num_numericals + num_categoricals);
-        int32_t write_rows = indices.end_idx - indices.begin_idx;
-
-        if (write_rows <= 0) {
-          ERROR_MESSAGE_("begin_idx = " + std::to_string(indices.begin_idx) +
-                         ", end_idx = " + std::to_string(indices.end_idx) +
-                         ", total rows now = " + std::to_string(read_row_nums));
-          exit(-1);
-        }
-
-        size_of_output_binary = write_rows * (num_numericals + num_categoricals) * sizeof(int32_t);
-        binary_writer->write((const char *)(host_out_buffer + offset_elems), size_of_output_binary);
-
-        process_write_bytes += size_of_output_binary;
-        sz_total_output_binary += size_of_output_binary;
-      }
-    }
-
-    size_t new_byte_range_offset = in_args.get_byte_range_offset() + read_chunks;
-    in_args.set_byte_range_offset(new_byte_range_offset);
-    if (in_args.get_byte_range_offset() >= file_size) break;
-
-    if ((in_args.get_byte_range_offset() + read_chunks) > file_size) {
-      size_t new_byte_range_size = file_size - in_args.get_byte_range_offset();
-      in_args.set_byte_range_size(new_byte_range_size);
-    }
-    loop_count++;
-
-    if (loop_count == max_chunk_per_file) break;
-  }
-
-  return sz_total_output_binary;
-}
-
-std::vector<std::string> split_string(const std::string &text, const char *delimiters = ",") {
-  std::regex pattern(delimiters);
-  return std::vector<std::string>(std::sregex_token_iterator(text.begin(), text.end(), pattern, -1),
-                                  std::sregex_token_iterator());
-}
-
-}  // namespace DLRM_RAW
-
-<<<<<<< HEAD
-} // namespace DLRM_RAW
-
-#endif // DLRM_RAW_UTILS_H_
-
-=======
-#endif  // DLRM_RAW_UTILS_H_
->>>>>>> 57c47079
+/*
+ * Copyright (c) 2020, NVIDIA CORPORATION.
+ *
+ * Licensed under the Apache License, Version 2.0 (the "License");
+ * you may not use this file except in compliance with the License.
+ * You may obtain a copy of the License at
+ *
+ *     http://www.apache.org/licenses/LICENSE-2.0
+ *
+ * Unless required by applicable law or agreed to in writing, software
+ * distributed under the License is distributed on an "AS IS" BASIS,
+ * WITHOUT WARRANTIES OR CONDITIONS OF ANY KIND, either express or implied.
+ * See the License for the specific language governing permissions and
+ * limitations under the License.
+ */
+
+#ifndef DLRM_RAW_UTILS_H_
+#define DLRM_RAW_UTILS_H_
+
+#include <cuda_runtime_api.h>
+#include <curand_kernel.h>
+
+#include <HugeCTR/include/common.hpp>
+#include <algorithm>
+#include <cassert>
+#include <cstdlib>
+#include <cub/cub.cuh>
+#include <cudf/column/column.hpp>
+#include <cudf/column/column_view.hpp>
+#include <cudf/io/csv.hpp>
+#include <cudf/strings/strings_column_view.hpp>
+#include <cudf/table/table.hpp>
+#include <cudf/table/table_view.hpp>
+#include <cudf/types.hpp>
+#include <fstream>
+#include <hash/concurrent_unordered_map.cuh>
+#include <iostream>
+#include <numeric>
+#include <regex>
+#include <rmm/mr/device/cuda_memory_resource.hpp>
+#include <rmm/mr/device/device_memory_resource.hpp>
+#include <rmm/mr/device/per_device_resource.hpp>
+#include <rmm/mr/device/pool_memory_resource.hpp>
+#include <string>
+#include <vector>
+
+static size_t process_read_bytes = 0;
+static size_t process_write_bytes = 0;
+
+namespace DLRM_RAW {
+
+namespace cudf_io = cudf::io;
+template <typename key, typename value>
+using map_type = concurrent_unordered_map<key, value>;
+using key_type = int32_t;
+using value_type = int32_t;
+using bitmask_type = cudf::bitmask_type;
+using internal_runtime_error = HugeCTR::internal_runtime_error;
+using Error_t = HugeCTR::Error_t;
+
+typedef struct {
+  int32_t begin_idx;
+  int32_t end_idx;
+} Index;
+
+template <typename key, typename value>
+__global__ void build_historgram(char *in_char, int *offsets, int num_strings,
+                                 map_type<key, value> hist_map, uint32_t *global_idx_range) {
+  __shared__ int smem_str_offsets[1024 + 1];
+  int str_idx = threadIdx.x + blockIdx.x * blockDim.x;
+
+  if (str_idx < num_strings) smem_str_offsets[threadIdx.x] = offsets[str_idx];
+
+  if (threadIdx.x == 0) {
+    if ((str_idx + blockDim.x) <= num_strings)
+      smem_str_offsets[blockDim.x] = offsets[str_idx + blockDim.x];
+    else {
+      int smem_idx = num_strings - str_idx;
+      smem_str_offsets[smem_idx] = offsets[num_strings];
+    }
+  }
+
+  __syncthreads();
+
+  if (str_idx < num_strings) {
+    int start = smem_str_offsets[threadIdx.x];
+    int str_length = smem_str_offsets[threadIdx.x + 1] - start;
+
+    uint32_t number = 0;
+    // assuming dont need strict digit check for Criteo
+    for (int k = 0; k < str_length; k++) {
+      char x = in_char[start + k];
+      int digit = 0;
+
+      // 2-way divergence max
+      if (x < 'a') {
+        digit = x - '0';
+      } else {
+        digit = 10 + (x - 'a');
+      }
+      number = 16 * number + digit;
+    }
+
+    uint32_t capped_value = number;
+    auto ht_pair = hist_map.insert(thrust::make_pair(capped_value, 1));
+
+    if (ht_pair.second) {
+      // ht_pair.first->second = atomicAdd(global_idx_range, 1);
+
+      // increment unique count
+      atomicAdd(global_idx_range, 1);
+    } else {
+      // didnt insert, check if iterator is not end()
+      if (ht_pair.first != hist_map.end()) {
+        // increment count
+        atomicAdd(&(ht_pair.first->second), 1);
+      } else {
+        printf("insert and increment error");
+      }
+    }
+  }
+}
+
+template <typename key, typename value>
+__global__ void build_historgram_from_ints(key *in_col, bitmask_type *mask_ptr, int num_rows,
+                                           map_type<key, value> hist_map,
+                                           uint32_t *global_idx_range) {
+  int idx = threadIdx.x + blockIdx.x * blockDim.x;
+  int bits_in_mask = sizeof(bitmask_type) * 8;  // entries per bitmask element
+  if (idx < num_rows) {
+    int data_bitmask_idx = idx / bits_in_mask;
+    int data_bitmask_bit = idx % bits_in_mask;
+    bitmask_type mask = mask_ptr[data_bitmask_idx];
+    int32_t valid = (mask & (1 << data_bitmask_bit));
+    bool valid_b = (valid != 0);
+    key insert_val = 0;
+
+    if (valid_b) insert_val = in_col[idx];
+
+    auto ht_pair = hist_map.insert(thrust::make_pair(insert_val, 1));
+
+    if (ht_pair.second) {
+      // increment unique count
+      atomicAdd(global_idx_range, 1);
+    } else {
+      // didnt insert, check if iterator is not end()
+      if (ht_pair.first != hist_map.end()) {
+        // increment count
+        atomicAdd(&(ht_pair.first->second), 1);
+      } else {
+        printf("insert and increment error");
+      }
+    }
+  }
+}
+
+template <typename key, typename value>
+__global__ void build_categorical_index_from_ints(key *in_col, bitmask_type *mask_ptr, int num_rows,
+                                                  map_type<key, value> hist_map, int32_t mod_idx,
+                                                  uint32_t *global_idx_range) {
+  int idx = threadIdx.x + blockIdx.x * blockDim.x;
+  int bits_in_mask = sizeof(bitmask_type) * 8;  // entries per bitmask element
+
+  if (idx < num_rows) {
+    int data_bitmask_idx = idx / bits_in_mask;
+    int data_bitmask_bit = idx % bits_in_mask;
+    bitmask_type mask = mask_ptr[data_bitmask_idx];
+    int32_t valid = (mask & (1 << data_bitmask_bit));
+    bool valid_b = (valid != 0);
+    key in_val = 0;
+
+    if (valid_b) in_val = in_col[idx];
+    key capped_value = abs((int32_t)in_val) % mod_idx;
+    auto ht_pair = hist_map.insert(thrust::make_pair(capped_value, 1));
+
+    if (ht_pair.second) {
+      ht_pair.first->second = atomicAdd(global_idx_range, 1);
+    }
+  }
+}
+
+template <typename key, typename value>
+__global__ void cull_and_assign_idx(map_type<key, value> hist, uint32_t *idx_tracker,
+                                    uint32_t *indices_removed, int32_t cutoff_count,
+                                    size_t ht_size) {
+  if (threadIdx.x == 0 && blockIdx.x == 0 && cutoff_count > 0) {
+    idx_tracker[0] = 1;
+  }
+  __threadfence();
+
+  int32_t loc = threadIdx.x + blockIdx.x * blockDim.x;
+
+  if (loc < ht_size) {
+    auto it = hist.data();
+    it += loc;
+
+    if ((it->second != hist.get_unused_element()) && (it->first != hist.get_unused_key())) {
+      if (it->second <= cutoff_count) {
+        // map to embedding idx 0
+        it->second = 0;
+        atomicAdd(indices_removed, 1);
+      } else {
+        // assign index
+        it->second = atomicAdd(idx_tracker, 1);
+      }
+    }
+  }
+}
+
+template <typename key, typename value>
+__global__ void zero_drop_reset_idx(map_type<key, value> hist, size_t ht_size) {
+  int32_t loc = threadIdx.x + blockIdx.x * blockDim.x;
+  if (loc < ht_size) {
+    auto it = hist.data();
+    it += loc;
+
+    if ((it->second != hist.get_unused_element()) && (it->first != hist.get_unused_key())) {
+      it->second = it->second - 1;
+    }
+  }
+}
+
+template <typename key, typename value>
+__global__ void build_categorical_index(char *in_char, int *offsets, int num_strings,
+                                        map_type<key, value> hist_map, int32_t mod_idx,
+                                        uint32_t *global_idx_range) {
+  // blockDim.x == 1024
+  __shared__ int smem_str_offsets[1024 + 1];
+  int str_idx = threadIdx.x + blockIdx.x * blockDim.x;
+
+  if (str_idx < num_strings) smem_str_offsets[threadIdx.x] = offsets[str_idx];
+
+  if (threadIdx.x == 0) {
+    if ((str_idx + blockDim.x) <= num_strings)
+      smem_str_offsets[blockDim.x] = offsets[str_idx + blockDim.x];
+    else {
+      int smem_idx = num_strings - str_idx;
+      smem_str_offsets[smem_idx] = offsets[num_strings];
+    }
+  }
+
+  __syncthreads();
+
+  if (str_idx < num_strings) {
+    int start = smem_str_offsets[threadIdx.x];
+    int str_length = smem_str_offsets[threadIdx.x + 1] - start;
+
+    // assuming dont need strict digit check for Criteo, convert hex to int
+    uint32_t number = 0;
+    for (int k = 0; k < str_length; k++) {
+      char x = in_char[start + k];
+      int digit = 0;
+
+      // 2-way divergence max
+      if (x < 'a') {  // then x is in [0, 9]
+        digit = x - '0';
+      } else {  // then x is in [a, f]
+        digit = 10 + (x - 'a');
+      }
+      number = 16 * number + digit;
+    }
+
+    uint32_t capped_value = number % mod_idx;  // do mapping to this feature
+
+    {  // process missing value
+      if (0 == str_length) {
+        // capped_value = 4294967295; // the maximum of uint32_t
+        capped_value = mod_idx;  // missing mapped to mod_idx
+      }
+    }
+
+    auto ht_pair = hist_map.insert(thrust::make_pair(capped_value, 1));
+
+    if (ht_pair.second) {  // counting slot-size k
+      ht_pair.first->second = atomicAdd(global_idx_range, 1);
+    }
+  }
+}
+
+#define SMEM_PITCH 40
+template <typename key, typename value>
+__global__ void process_data_rows(int64_t *int_array_local, int64_t *dev_int_array_nullmask,
+                                  map_type<key, value> *hash_maps, int64_t *str_array,
+                                  int64_t *str_offsets, int num_data_rows, int mod_idx,
+                                  bool do_freq_encoding, int32_t *output,
+                                  uint32_t *dev_slot_size_array, int64_t *dev_cat_col_nullmask) {
+  extern __shared__ char smem_[];  // 512 * (SMEM_PITCH)
+  int32_t *smem_output = reinterpret_cast<int32_t *>(smem_);
+  int32_t *smem_str_offsets = reinterpret_cast<int32_t *>(smem_ + (SMEM_PITCH * 512 * 4));
+
+  int num_ints = 14;
+  int num_categoricals = 26;
+  int total_features = num_ints + num_categoricals;
+
+  int bits_in_mask = sizeof(bitmask_type) * 8;  // entries per bitmask element
+  int start_idx = threadIdx.x + blockIdx.x * blockDim.x;
+
+  if (start_idx < num_data_rows) {
+    int data_bitmask_idx = start_idx / bits_in_mask;
+    int data_bitmask_bit = start_idx % bits_in_mask;
+
+    // label and dense-features
+    for (int i = 0; i < num_ints; i++) {
+      int64_t addr = int_array_local[i];
+      int32_t *fea_dev_ptr = reinterpret_cast<int32_t *>(addr);
+      int64_t addr_mask = dev_int_array_nullmask[i];
+      bitmask_type *fea_mask_ptr = reinterpret_cast<bitmask_type *>(addr_mask);
+      bitmask_type mask = fea_mask_ptr[data_bitmask_idx];
+      int32_t valid = (mask & (1 << data_bitmask_bit));
+      bool valid_b = (valid != 0);
+
+      if (valid_b) {
+        smem_output[(threadIdx.x * SMEM_PITCH) + i] = fea_dev_ptr[start_idx];
+      } else {  // dense missing value
+        smem_output[(threadIdx.x * SMEM_PITCH) + i] = 0;
+      }
+    }
+  }
+  __syncthreads();
+
+  // categorical features
+  for (int i = 0; i < num_categoricals; i++) {
+    int64_t addr = str_offsets[i];
+    int32_t *offsets = reinterpret_cast<int32_t *>(addr);
+    if (start_idx < num_data_rows) smem_str_offsets[threadIdx.x] = offsets[start_idx];
+
+    if (threadIdx.x == 0) {
+      if ((start_idx + blockDim.x) <= num_data_rows)
+        smem_str_offsets[blockDim.x] = offsets[start_idx + blockDim.x];
+      else {
+        int smem_idx = num_data_rows - start_idx;
+        smem_str_offsets[smem_idx] = offsets[num_data_rows];
+      }
+    }
+    __syncthreads();
+    if (start_idx < num_data_rows) {
+      // int64_t cat_addr_mask = dev_cat_col_nullmask[i];
+      // bitmask_type *cat_mask_ptr = reinterpret_cast<bitmask_type*>(cat_addr_mask);
+
+      // bool null_column_b = false; // whether this column has missing value, true means has
+      // missing value bool cat_valid_b = true; // whether this feature is valid, true is valid
+
+      // if (cat_mask_ptr) {
+      //   null_column_b = true;
+
+      //   int cat_bitmask_idx = start_idx / bits_in_mask;
+      //   int cat_bitmask_bit = start_idx % bits_in_mask;
+      //   bitmask_type cat_mask = cat_mask_ptr[cat_bitmask_idx];
+      //   int32_t cat_valid = (cat_mask & (1 << cat_bitmask_bit));
+      //   cat_valid_b = (cat_valid != 0);
+      // }
+
+      // if (true == null_column_b && false == cat_valid_b) { // this one is missing value
+      //   //  smem_output[(threadIdx.x * SMEM_PITCH) + i + num_ints] = 0;
+      //   smem_output[(threadIdx.x * SMEM_PITCH) + i + num_ints] = (int32_t)(mod_idx);
+
+      // }
+      // else
+      {  // this feature is valid
+        int start = smem_str_offsets[threadIdx.x];
+        int str_length = smem_str_offsets[threadIdx.x + 1] - start;
+
+        // convert hex to int
+        uint32_t number = 0;
+        addr = str_array[i];
+        char *in_char = reinterpret_cast<char *>(addr);
+        for (int k = 0; k < str_length; k++) {
+          char x = in_char[start + k];
+          int digit = 0;
+
+          // 2-way divergence max
+          if (x < 'a') {
+            digit = x - '0';
+          } else {
+            digit = 10 + (x - 'a');
+          }
+          number = 16 * number + digit;
+        }
+        uint32_t capped_value = number;
+
+        if (!do_freq_encoding) capped_value = number % mod_idx;
+
+        {  // process missing value
+          if (0 == str_length) {
+            // capped_value = 4294967295; // the maximum of uint32_t
+            capped_value = mod_idx;  // missing value mapped to mod_idx
+          }
+        }
+
+        auto hist_map = hash_maps[i];
+        auto it = hist_map.find(capped_value);
+        if (it != hist_map.end()) {
+          smem_output[(threadIdx.x * SMEM_PITCH) + i + num_ints] =
+              (int32_t)it->second;  // assumes idx wont go beyond int32
+        } else {
+          printf("error: %d-%d-%d", i, number, capped_value);
+        }
+      }
+    }
+  }
+
+  __syncthreads();
+  // start writing out from smem to output
+  int block_start_idx = blockIdx.x * blockDim.x;
+  int block_end_idx = block_start_idx + blockDim.x;
+  int warp_id = threadIdx.x / warpSize;
+  int lane_id = threadIdx.x % warpSize;
+  int warp_per_block = blockDim.x / warpSize;
+
+  // warp iterate over each
+  int smem_row = warp_id;
+  for (int idx = (block_start_idx + warp_id); idx < block_end_idx; idx += warp_per_block) {
+    if (idx < num_data_rows) {
+      for (int i = lane_id; i < total_features; i += warpSize) {
+        output[idx * total_features + i] = smem_output[smem_row * SMEM_PITCH + i];
+      }
+    }
+    smem_row += warp_per_block;
+  }
+}
+
+// This function used to decide which row indices in this iteration should be write out. [begin_idx,
+// end_idx) Total range is [save_rows_begin, save_rows_end), row index start from 0.
+///@param save_rows_begin, Rows begin to save from source, -1 means the very beginning
+///@param save_rows_end, Rows end to save from source, -1 means till the file ending.
+///@param read_row_nums, currently, how many rows have been read in total.
+///@param current_in_rows, currently, how many rows have been read in this iteration.
+Index write_indices(const int32_t save_rows_begin, const int32_t save_rows_end,
+                    const int32_t read_row_nums, const int32_t current_in_rows) {
+  const int32_t save_rows_end_ =
+      (-1 == save_rows_end) ? std::numeric_limits<int32_t>::max() : save_rows_end;
+  if (save_rows_begin >= save_rows_end_) {
+    std::cout << "save_rows_begin should be less than save_rows_end" << std::endl;
+    exit(-1);
+  }
+
+  int32_t begin_idx = read_row_nums - current_in_rows;
+  int32_t end_idx = read_row_nums;
+
+  if ((save_rows_begin < end_idx) && (end_idx <= save_rows_end_)) {
+    begin_idx = (begin_idx >= save_rows_begin) ? begin_idx : save_rows_begin;
+  } else if ((begin_idx < save_rows_end_) && (save_rows_end_ < end_idx)) {
+    end_idx = save_rows_end_;
+  } else {  // -1, -1 means no writing
+    begin_idx = -1;
+    end_idx = -1;
+  }
+
+  Index out_idx{begin_idx, end_idx};
+  return out_idx;
+}
+
+/// this function is used to ensure dense-feature >= 0
+void process_dense_features(int32_t *host_out_buffer, int32_t rows_num) {
+  // 1-label + 13-dense + 26-cate = 40
+  for (int32_t row = 0; row < rows_num; ++row) {
+    for (int32_t col = 0; col < 40; ++col) {
+      int32_t gid = row * 40 + col;
+      if (1 <= col && col < 14) {  // dense
+        if (host_out_buffer[gid] < 0) host_out_buffer[gid] = 0;
+      }
+    }
+  }
+}
+
+// this function is used to ensure cate-feature is [0, slot_size[j])
+void process_cate_features(int32_t *host_out_buffer, int32_t rows_num,
+                           std::vector<uint32_t> &slot_size_array) {
+  for (int32_t row = 0; row < rows_num; ++row) {
+    for (int32_t col = 0; col < 40; ++col) {
+      int32_t gid = row * 40 + col;
+      if (14 <= col) {  // cate-feature
+        host_out_buffer[gid] = (host_out_buffer[gid] < 0) ? 0 : host_out_buffer[gid];
+        host_out_buffer[gid] = host_out_buffer[gid] % slot_size_array[col - 14];
+      }
+    }
+  }
+}
+
+__global__ void data_preprocess(int32_t *dev_out_buffer, int32_t rows_num,
+                                uint32_t *slot_size_array, int32_t dense_bias = 0) {
+  int gid = blockDim.x * blockIdx.x + threadIdx.x;
+  if (gid < (rows_num * 40)) {  // num_numericals + num_categoricals = 40
+    int col = gid % 40;
+    if (1 <= col && col < 14) {  // dense features
+      // dev_out_buffer[gid] = (dev_out_buffer[gid] >= 0) ? dev_out_buffer[gid] : 0;
+      dev_out_buffer[gid] += dense_bias;  // the minimum in dense-feature is 3.0
+    } else if (14 <= col) {               // categorical features
+      dev_out_buffer[gid] = (dev_out_buffer[gid] < 0) ? 0 : dev_out_buffer[gid];
+      dev_out_buffer[gid] = dev_out_buffer[gid] % (slot_size_array[col - 14] +
+                                                   1);  // missing value mapped to old slot-size[j]
+    }
+  }
+}
+
+///@param save_rows_begin, Rows begin to save from source, -1 means the very beginning
+///@param save_rows_end, Rows end to save from source, -1 means till the file ending.
+template <typename key, typename value>
+size_t convert_input_binaries(rmm::mr::device_memory_resource *mr, std::string input_file_path,
+                              const std::vector<std::string> &column_dtypes,
+                              const std::vector<std::string> &column_names, int32_t hash_bucket,
+                              int max_chunk_per_file, size_t file_skip_bytes, bool do_freq_encoding,
+                              int64_t *dev_int_col_ptrs, int64_t *dev_int_col_nullmask_ptrs,
+                              int64_t *dev_cat_col_nullmask_ptrs,
+                              int64_t *dev_categorical_col_hash_obj, int64_t *dev_char_ptrs,
+                              int64_t *dev_offset_ptrs, int32_t *dev_out_buffer,
+                              int32_t *host_out_buffer, std::ofstream *binary_writer,
+                              uint32_t *dev_slot_size_array, int32_t save_rows_begin = -1,
+                              int32_t save_rows_end = -1, int32_t dense_bias = 0) {
+  const int num_numericals = 14;
+  const int num_categoricals = 26;
+
+  size_t sz_total_output_binary = 0;
+  size_t sz_dev_int_col = num_numericals * sizeof(int64_t);
+  size_t sz_dev_str_ptrs = num_categoricals * sizeof(int64_t);
+  size_t maxbytes = 96 * 1024;
+
+  std::ifstream binary_reader(input_file_path, std::ios::binary);
+  binary_reader.seekg(0, std::ios::end);
+  size_t file_size = binary_reader.tellg();
+  binary_reader.close();
+
+  size_t read_chunks = 128 * 1024 * 1024;
+  cudf_io::csv_reader_options in_args =
+      cudf_io::csv_reader_options::builder(cudf_io::source_info{input_file_path}).header(-1);
+  // reader crashes without adding dtypes of data
+  in_args.set_dtypes(column_dtypes);
+  in_args.set_names(column_names);
+  in_args.set_delimiter('\t');
+  in_args.set_byte_range_size(read_chunks);  // how many bytes to read at one time.
+  in_args.set_skipfooter(0);
+  in_args.set_skiprows(0);
+  in_args.set_byte_range_offset(file_skip_bytes);
+
+  int loop_count = 0;
+  int32_t read_row_nums = 0;  // already read how many rows
+
+  while (true) {
+    process_read_bytes += in_args.get_byte_range_size();
+    auto tbl_w_metadata = cudf_io::read_csv(in_args, mr);
+    int32_t num_rows = tbl_w_metadata.tbl->num_rows();
+    read_row_nums += num_rows;
+
+    // label and dense features
+    std::vector<cudf::column *> col_logs;
+    std::vector<const int32_t *> int_col_dev_ptrs;
+    std::vector<const bitmask_type *> int_col_nullmask_dev_ptrs;
+    for (int k = 0; k < num_numericals; k++) {
+      col_logs.push_back(&(tbl_w_metadata.tbl->get_column(k)));
+      int_col_dev_ptrs.push_back(col_logs[k]->view().data<int32_t>());
+
+      int_col_nullmask_dev_ptrs.push_back(col_logs[k]->view().null_mask());
+    }
+
+    // future: const size init
+    // categorical features
+    std::vector<const char *> char_ptrs;
+    std::vector<int *> offset_ptrs;
+    std::vector<const bitmask_type *> cat_col_nullmask_ptrs;
+    std::vector<std::pair<rmm::device_vector<char>, rmm::device_vector<cudf::size_type>>>
+        str_offsets;
+    for (int k = num_numericals; k < (num_numericals + num_categoricals); k++) {
+      col_logs.push_back(&(tbl_w_metadata.tbl->get_column(k)));
+
+      cat_col_nullmask_ptrs.push_back(col_logs[k]->view().null_mask());
+    }
+
+    for (int k = 0; k < num_categoricals; k++) {
+      auto str_col_view = cudf::strings_column_view((col_logs[k + num_numericals]->view()));
+      char_ptrs.push_back(const_cast<char *>(str_col_view.chars().data<char>()));
+      offset_ptrs.push_back(const_cast<int32_t *>(str_col_view.offsets().data<int32_t>()));
+    }
+
+    CK_CUDA_THROW_(cudaMemset(dev_int_col_nullmask_ptrs, 0, sz_dev_int_col));
+    CK_CUDA_THROW_(cudaMemset(dev_cat_col_nullmask_ptrs, 0, sz_dev_str_ptrs));
+
+    CK_CUDA_THROW_(cudaMemcpy((void *)dev_int_col_ptrs, (void *)int_col_dev_ptrs.data(),
+                              sz_dev_int_col, cudaMemcpyHostToDevice));
+    CK_CUDA_THROW_(cudaMemcpy((void *)dev_int_col_nullmask_ptrs,
+                              (void *)int_col_nullmask_dev_ptrs.data(), sz_dev_int_col,
+                              cudaMemcpyHostToDevice));
+    CK_CUDA_THROW_(cudaMemcpy((void *)dev_char_ptrs, (void *)char_ptrs.data(), sz_dev_str_ptrs,
+                              cudaMemcpyHostToDevice));
+    CK_CUDA_THROW_(cudaMemcpy((void *)dev_offset_ptrs, (void *)offset_ptrs.data(), sz_dev_str_ptrs,
+                              cudaMemcpyHostToDevice));
+    CK_CUDA_THROW_(cudaMemcpy((void *)dev_cat_col_nullmask_ptrs,
+                              (void *)cat_col_nullmask_ptrs.data(), sz_dev_str_ptrs,
+                              cudaMemcpyHostToDevice));
+
+    dim3 block(512, 1, 1);
+    dim3 grid((num_rows - 1) / block.x + 1, 1, 1);
+    process_data_rows<key, value><<<grid, block, maxbytes>>>(
+        dev_int_col_ptrs, dev_int_col_nullmask_ptrs,
+        (map_type<key, value> *)dev_categorical_col_hash_obj, dev_char_ptrs, dev_offset_ptrs,
+        num_rows, hash_bucket, do_freq_encoding, dev_out_buffer, dev_slot_size_array,
+        dev_cat_col_nullmask_ptrs);
+
+    size_t size_of_output_binary = num_rows * (num_numericals + num_categoricals) * sizeof(int32_t);
+
+    CK_CUDA_THROW_(cudaDeviceSynchronize());
+
+    {
+      int block = 32;
+      int grid = (num_rows * (num_numericals + num_categoricals) + block - 1) / block;
+      data_preprocess<<<grid, block>>>(dev_out_buffer, num_rows, dev_slot_size_array, dense_bias);
+      CK_CUDA_THROW_(cudaDeviceSynchronize());
+    }
+
+    CK_CUDA_THROW_(
+        cudaMemcpy(host_out_buffer, dev_out_buffer, size_of_output_binary, cudaMemcpyDeviceToHost));
+
+    if (binary_writer) {
+      Index indices = write_indices(save_rows_begin, save_rows_end, read_row_nums, num_rows);
+      if (-1 != indices.begin_idx && -1 != indices.end_idx) {
+        int32_t offset_rows = indices.begin_idx - (read_row_nums - num_rows);
+        int32_t offset_elems = offset_rows * (num_numericals + num_categoricals);
+        int32_t write_rows = indices.end_idx - indices.begin_idx;
+
+        if (write_rows <= 0) {
+          ERROR_MESSAGE_("begin_idx = " + std::to_string(indices.begin_idx) +
+                         ", end_idx = " + std::to_string(indices.end_idx) +
+                         ", total rows now = " + std::to_string(read_row_nums));
+          exit(-1);
+        }
+
+        size_of_output_binary = write_rows * (num_numericals + num_categoricals) * sizeof(int32_t);
+        binary_writer->write((const char *)(host_out_buffer + offset_elems), size_of_output_binary);
+
+        process_write_bytes += size_of_output_binary;
+        sz_total_output_binary += size_of_output_binary;
+      }
+    }
+
+    size_t new_byte_range_offset = in_args.get_byte_range_offset() + read_chunks;
+    in_args.set_byte_range_offset(new_byte_range_offset);
+    if (in_args.get_byte_range_offset() >= file_size) break;
+
+    if ((in_args.get_byte_range_offset() + read_chunks) > file_size) {
+      size_t new_byte_range_size = file_size - in_args.get_byte_range_offset();
+      in_args.set_byte_range_size(new_byte_range_size);
+    }
+    loop_count++;
+
+    if (loop_count == max_chunk_per_file) break;
+  }
+
+  return sz_total_output_binary;
+}
+
+std::vector<std::string> split_string(const std::string &text, const char *delimiters = ",") {
+  std::regex pattern(delimiters);
+  return std::vector<std::string>(std::sregex_token_iterator(text.begin(), text.end(), pattern, -1),
+                                  std::sregex_token_iterator());
+}
+
+}  // namespace DLRM_RAW
+
+} // namespace DLRM_RAW
+
+#endif // DLRM_RAW_UTILS_H_