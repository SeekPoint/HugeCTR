--- conflicted
+++ resolved
@@ -1,82 +1,47 @@
-<<<<<<< HEAD
-# Build HugeCTR Docker Containers
-
-From the v3.0 release, we stop releasing the HugeCTR container separately. Instead, Merlin unified container is available on the NVIDIA GPU Could (NGC), which gathers the functionalities of 
-
-1. Data preprocessing using NVTabular
-2. Model training using HugeCTR
-3. Inference using the Triton HugeCTR Backend
-4. Embedding TensorFlow (TF) plugin
-
-You may want to use the Merlin NGC container for both research and production purposes. But if you want to build a container from the dockerfile by yourself, please refer to the following content.
-
-## Build Container for Model Training
-
-The `Dockerfile.train` supports two build mode: `devel` and `release`,
-
-* A container in `release` mode contains necessary libraries and executable files to use HugeCTR and its Python interface,  but with no source code/dataset/script stored in it. 
-* A container in `devel` mode is for the development purpose. After running this container, users should download the HugeCTR source code and build following the steps shown [here](../../docs/hugectr_user_guide.md#building-hugectr-from-scratch).
-
-Under the current directory, you can build the container by
-
-```
-# release mode
-docker build -t hugectr:release -f Dockerfile.train --build-arg RELEASE=true .
-
-# devel mode
-docker build -t hugectr:devel -f Dockerfile.train .
-```
-
-
-
-## Build Container for Inference
-
-If you want to use the HugeCTR inference functionality based on the [Triton Inference Server HugeCTR Backend](https://github.com/triton-inference-server/hugectr_backend), please build a container under the current directory by
-
-```
-docker build -t hugectr:inference -f Dockerfile.inference --build-arg RELEASE=true .
-```
-
-
-
-## Build Container for Embedding TF Plugin
-
-If you want to use the HugeCTR embedding TF plugin described [here](../embedding_plugin), please build a container under the current directory by
-
-```
-docker build -t hugectr:plugin-embedding -f Dockerfile.plugin-embedding .
-=======
-# Build HugeCTR Docker Containers
-
-As of v3.0 release, the HugeCTR container is no longer being released separately. The unified Merlin container is now available on the NVIDIA GPU Cloud (NGC) and can be used for research and production purposes. It provides support for preprocessing data using NVTabular, model training using HugeCTR, Inference using the Triton HugeCTR Backend, and the Embedding TensorFlow (TF) plugin. If you want to use any one of these use cases with the exception of preprocessing data using NVTabular, you can build a container using the dockerfile on your own.
-
-## Build Container for Model Training
-
-The `train.Dockerfile` supports the `devel` and `release` build modes. A container in `release` mode contains the necessary libraries and executable files so that HugeCTR and its Python interface can be used, but with no source code/dataset/script stored in it. A container in `devel` mode can be used for development purposes. After running the container, you can download the HugeCTR source code and build following the steps shown [here](../../docs/hugectr_user_guide.md#building-hugectr-from-scratch).
-
-You can build the container by running one of these commands from the current directory:
-
-```
-# release mode
-docker build -t hugectr:release -f train.Dockerfile --build-arg RELEASE=true .
-
-# devel mode
-docker build -t hugectr:devel -f train.Dockerfile .
-```
-
-## Build a Container for Inference
-
-If you want to use the HugeCTR inference functionality based on the [Triton Inference Server HugeCTR Backend](https://github.com/triton-inference-server/hugectr_backend), build a container by running the following command from the current directory:
-
-```
-docker build -t hugectr:inference -f infer.Dockerfile --build-arg RELEASE=true .
-```
-
-## Build a Container for the Embedding TF Plugin
-
-If you want to use the [HugeCTR embedding TF plugin](../embedding_plugin), build a container by running the following command from the current directory:
-
-```
-docker build -t hugectr:plugin-embedding -f plugin-embedding.Dockerfile .
->>>>>>> 0143e45a
+# Build HugeCTR Docker Containers
+
+From the v3.0 release, we stop releasing the HugeCTR container separately. Instead, Merlin unified container is available on the NVIDIA GPU Could (NGC), which gathers the functionalities of 
+
+1. Data preprocessing using NVTabular
+2. Model training using HugeCTR
+3. Inference using the Triton HugeCTR Backend
+4. Embedding TensorFlow (TF) plugin
+
+You may want to use the Merlin NGC container for both research and production purposes. But if you want to build a container from the dockerfile by yourself, please refer to the following content.
+
+## Build Container for Model Training
+
+The `Dockerfile.train` supports two build mode: `devel` and `release`,
+
+* A container in `release` mode contains necessary libraries and executable files to use HugeCTR and its Python interface,  but with no source code/dataset/script stored in it. 
+* A container in `devel` mode is for the development purpose. After running this container, users should download the HugeCTR source code and build following the steps shown [here](../../docs/hugectr_user_guide.md#building-hugectr-from-scratch).
+
+Under the current directory, you can build the container by
+
+```
+# release mode
+docker build -t hugectr:release -f Dockerfile.train --build-arg RELEASE=true .
+
+# devel mode
+docker build -t hugectr:devel -f Dockerfile.train .
+```
+
+
+
+## Build Container for Inference
+
+If you want to use the HugeCTR inference functionality based on the [Triton Inference Server HugeCTR Backend](https://github.com/triton-inference-server/hugectr_backend), please build a container under the current directory by
+
+```
+docker build -t hugectr:inference -f Dockerfile.inference --build-arg RELEASE=true .
+```
+
+
+
+## Build Container for Embedding TF Plugin
+
+If you want to use the HugeCTR embedding TF plugin described [here](../embedding_plugin), please build a container under the current directory by
+
+```
+docker build -t hugectr:plugin-embedding -f Dockerfile.plugin-embedding .
 ```