--- conflicted
+++ resolved
@@ -42,11 +42,6 @@
 
 3. Run huge_ctr
 ```shell
-<<<<<<< HEAD
-$ ./huge_ctr --model-init ./wdl.json
-$ ./huge_ctr --train ./wdl.json
-=======
 $ ./huge_ctr --train ./dcn.json
->>>>>>> 56967e31
 ```
 
