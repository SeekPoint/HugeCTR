/*
 * Copyright (c) 2019, NVIDIA CORPORATION.
 *
 * Licensed under the Apache License, Version 2.0 (the "License");
 * you may not use this file except in compliance with the License.
 * You may obtain a copy of the License at
 *
 *     http://www.apache.org/licenses/LICENSE-2.0
 *
 * Unless required by applicable law or agreed to in writing, software
 * distributed under the License is distributed on an "AS IS" BASIS,
 * WITHOUT WARRANTIES OR CONDITIONS OF ANY KIND, either express or implied.
 * See the License for the specific language governing permissions and
 * limitations under the License.
 */

#include "HugeCTR/include/heap.hpp"
#include <future>
#include <random>
#include "HugeCTR/include/csr_chunk.hpp"
#include "gtest/gtest.h"

using namespace HugeCTR;

TEST(heap, head_alloc_exceed_boundary) {
  EXPECT_THROW({ Heap<float> heap(33, 0.0f); }, internal_runtime_error);
}

TEST(heap, heap_basic_test) {
  unsigned int keys[5];
  float* chunks[5];

  Heap<float> heap(3, 0.0f);
  heap.free_chunk_checkout(&chunks[0], &keys[0]);
  heap.free_chunk_checkout(&chunks[1], &keys[1]);
  EXPECT_NE(chunks[0], chunks[1]);
  EXPECT_NE(keys[0], keys[1]);
  *chunks[1] = 20.0f;
  heap.chunk_write_and_checkin(keys[1]);
  *chunks[0] = 10.0f;
  heap.chunk_write_and_checkin(keys[0]);
  heap.free_chunk_checkout(&chunks[2], &keys[2]);
  EXPECT_TRUE(keys[2] != keys[0] && keys[2] != keys[1]);
  heap.data_chunk_checkout(&chunks[3], &keys[3]);
  EXPECT_TRUE((keys[3] == keys[0] && *chunks[3] == 10.0f) ||
              (keys[3] == keys[1] && *chunks[3] == 20.0f));
  heap.chunk_free_and_checkin(keys[3]);
  heap.data_chunk_checkout(&chunks[4], &keys[4]);
  EXPECT_NE(keys[3], keys[4]);
  EXPECT_TRUE((keys[4] == keys[0] && *chunks[4] == 10.0f) ||
              (keys[4] == keys[1] && *chunks[4] == 20.0f));
  heap.chunk_free_and_checkin(keys[3]);
  heap.chunk_write_and_checkin(keys[2]);
  heap.free_chunk_checkout(&chunks[2], &keys[2]);
}

TEST(heap, heap_csr_chunk_test) {
  const int num_devices = 4;
  const int batchsize = 2048;
  const int label_dim = 2;
  const int slot_num = 10;
  const int max_value_size = 2048 * 20;
  Heap<CSRChunk<long long>> csr_heap(32, num_devices, batchsize, label_dim, slot_num, max_value_size);
  unsigned int key = 0;
  CSRChunk<long long>* chunk_tmp = nullptr;
  csr_heap.free_chunk_checkout(&chunk_tmp, &key);
<<<<<<< HEAD
  const std::vector<std::unique_ptr<CSR<long long>>>& csr_buffers = chunk_tmp->get_csr_buffers();
  csr_buffers[0]->reset();
=======
  std::vector<CSR<long long>>& csr_buffers = chunk_tmp->get_csr_buffers();
  csr_buffers[0].reset();
}

TEST(heap, heap_multi_threads_test) {
  std::random_device rd;
  std::mt19937 gen(rd());
  std::uniform_int_distribution<int> interval_dis(0, 100);  // from 0ms to 100ms
  std::uniform_int_distribution<long> value_dis(0, INT32_MAX);

  const int TEST_ROUNDS = 100000;
  const int PARALLELISM = 8;

  int intervals[256];
  long values[256];
  for (int i = 0; i < 256; i++) {
    intervals[i] = interval_dis(gen);
    values[i] = value_dis(gen);
  }

  Heap<long> heap(32, 0l);

  std::future<void> write_futures[PARALLELISM];
  std::future<void> read_futures[PARALLELISM];

  std::atomic<long> write_sum(0l);
  std::atomic<size_t> write_index(0);
  for (int i = 0; i < PARALLELISM; i++) {
    write_futures[i] = std::async([&] {
      long* chunk;
      unsigned int key;
      size_t i;
      while ((i = write_index++) < TEST_ROUNDS) {
        heap.free_chunk_checkout(&chunk, &key);
        *chunk = values[i % 256];
        write_sum.fetch_add(*chunk);
        heap.chunk_write_and_checkin(key);
        if (intervals[i % 256] >= 80)
          std::this_thread::sleep_for(std::chrono::milliseconds(intervals[i % 256]));
      }
    });
  }

  std::atomic<long> read_sum(0l);
  std::atomic<size_t> read_index(0);
  for (int i = 0; i < PARALLELISM; i++) {
    read_futures[i] = std::async([&] {
      long* chunk;
      unsigned int key;
      size_t i;
      while ((i = read_index++) < TEST_ROUNDS) {
        heap.data_chunk_checkout(&chunk, &key);
        read_sum.fetch_add(*chunk);
        heap.chunk_free_and_checkin(key);
        if (intervals[(i + 128) % 256] < 20)
          std::this_thread::sleep_for(std::chrono::milliseconds(intervals[(i + 128) % 256]));
      }
    });
  }

  for (int i = 0; i < PARALLELISM; i++) {
    write_futures[i].wait();
    read_futures[i].wait();
  }
  EXPECT_EQ(write_sum, read_sum);
>>>>>>> 4805d15e
}<|MERGE_RESOLUTION|>--- conflicted
+++ resolved
@@ -60,16 +60,12 @@
   const int label_dim = 2;
   const int slot_num = 10;
   const int max_value_size = 2048 * 20;
-  Heap<CSRChunk<long long>> csr_heap(32, num_devices, batchsize, label_dim, slot_num, max_value_size);
+  Heap<CSRChunk<long long>> csr_heap(32, num_devices, batchsize, label_dim, slot_num,
+                                     max_value_size);
   unsigned int key = 0;
   CSRChunk<long long>* chunk_tmp = nullptr;
   csr_heap.free_chunk_checkout(&chunk_tmp, &key);
-<<<<<<< HEAD
-  const std::vector<std::unique_ptr<CSR<long long>>>& csr_buffers = chunk_tmp->get_csr_buffers();
-  csr_buffers[0]->reset();
-=======
-  std::vector<CSR<long long>>& csr_buffers = chunk_tmp->get_csr_buffers();
-  csr_buffers[0].reset();
+  chunk_tmp->get_csr_buffer(0).reset();
 }
 
 TEST(heap, heap_multi_threads_test) {
@@ -133,5 +129,4 @@
     read_futures[i].wait();
   }
   EXPECT_EQ(write_sum, read_sum);
->>>>>>> 4805d15e
 }