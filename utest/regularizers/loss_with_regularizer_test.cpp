/*
 * Copyright (c) 2020, NVIDIA CORPORATION.
 *
 * Licensed under the Apache License, Version 2.0 (the "License");
 * you may not use this file except in compliance with the License.
 * You may obtain a copy of the License at
 *
 *     http://www.apache.org/licenses/LICENSE-2.0
 *
 * Unless required by applicable law or agreed to in writing, software
 * distributed under the License is distributed on an "AS IS" BASIS,
 * WITHOUT WARRANTIES OR CONDITIONS OF ANY KIND, either express or implied.
 * See the License for the specific language governing permissions and
 * limitations under the License.
 */

#include "HugeCTR/include/common.hpp"
#include "HugeCTR/include/general_buffer.hpp"
#include "HugeCTR/include/layers/fully_connected_layer.hpp"
#include "HugeCTR/include/loss.hpp"
#include "HugeCTR/include/regularizers/l1_regularizer.hpp"
#include "HugeCTR/include/regularizers/l2_regularizer.hpp"
#include "HugeCTR/include/regularizers/no_regularizer.hpp"

#include <curand.h>
#include <cmath>
#include <cstdlib>
#include <utility>
#include <vector>

#include "cublas_v2.h"
#include "gtest/gtest.h"
#include "utest/test_utils.h"

using namespace std;
using namespace HugeCTR;

namespace {

float get_ref_term(Regularizer_t type, std::vector<float>& h_weight, float lambda,
                   size_t batch_size) {
  float ref_term = 0.0f;
  switch (type) {
    case Regularizer_t::L1: {
      for (auto& v : h_weight) {
        ref_term += fabs(v);
      }
      const float alpha = lambda / batch_size;
      ref_term *= alpha;
      break;
    }
    case Regularizer_t::L2: {
      for (auto& v : h_weight) {
        ref_term += (v * v);
      }
      const float alpha = lambda / (batch_size * 2);
      ref_term *= alpha;
      break;
    }
    default:
      assert(!"Error: no such Regularizer && should never get here!");
      break;
  }
  return ref_term;
}

void get_ref_grad(Regularizer_t type, const std::vector<float>& h_weight,
                  std::vector<float>& h_wgrad, float lambda, size_t batch_size) {
  switch (type) {
    case Regularizer_t::L1: {
      for (size_t i = 0; i < h_wgrad.size(); i++) {
        float sign = (h_weight[i] > 0.0f) ? 1.0f : -1.0f;
        h_wgrad[i] += (lambda / batch_size) * sign;
      }
      break;
    }
    case Regularizer_t::L2: {
      for (size_t i = 0; i < h_wgrad.size(); i++) {
        h_wgrad[i] += (lambda / batch_size) * h_weight[i];
      }
      break;
    }
    default:
      assert(!"Error: no such Regularizer && should never get here!");
      break;
  }
}

<<<<<<< HEAD
std::shared_ptr<Regularizer<float>> create_regularizer(
    Regularizer_t type, std::shared_ptr<GeneralBuffer<float>> weight_buff,
    std::shared_ptr<GeneralBuffer<float>> wgrad_buff, size_t batch_size, float lambda,
    cublasHandle_t cublas_handle) {
  std::shared_ptr<Regularizer<float>> reg;
=======
std::shared_ptr<Regularizer> create_regularizer(Regularizer_t type,
                                                std::shared_ptr<GeneralBuffer<float>> weight_buff,
                                                std::shared_ptr<GeneralBuffer<float>> wgrad_buff,
                                                size_t batch_size, float lambda,
                                                cublasHandle_t cublas_handle) {
  std::shared_ptr<Regularizer> reg;
>>>>>>> 57c9a94d
  switch (type) {
    case Regularizer_t::L1:
      reg.reset(
          new L1Regularizer<float>(weight_buff, wgrad_buff, batch_size, lambda, cublas_handle, 0));
      break;
    case Regularizer_t::L2:
      reg.reset(
          new L2Regularizer<float>(weight_buff, wgrad_buff, batch_size, lambda, cublas_handle, 0));
      break;
    default:
      assert(!"Error: no such optimizer && should never get here!");
      break;
  }
  return reg;
}

const float eps = 1e-5;

void loss_with_regularizer_test(Regularizer_t type, size_t batch_size, size_t num_features,
                                float lambda) {
  cublasHandle_t cublas_handle;
  cublasCreate(&cublas_handle);

  std::shared_ptr<GeneralBuffer<float>> weight_buff_no(new GeneralBuffer<float>());
  std::shared_ptr<GeneralBuffer<float>> weight_buff_re(new GeneralBuffer<float>());
  std::shared_ptr<GeneralBuffer<float>> wgrad_buff_no(new GeneralBuffer<float>());
  std::shared_ptr<GeneralBuffer<float>> wgrad_buff_re(new GeneralBuffer<float>());
  std::shared_ptr<GeneralBuffer<float>> blobs_buff(new GeneralBuffer<float>());
  std::shared_ptr<GeneralBuffer<float>> label_buff(new GeneralBuffer<float>());

  std::shared_ptr<Tensor<float>> in_tensor(
      new Tensor<float>({batch_size, num_features}, blobs_buff, TensorFormat_t::HW));

  std::shared_ptr<Tensor<float>> out_tensor(
      new Tensor<float>({batch_size, 1}, blobs_buff, TensorFormat_t::HW));

  FullyConnectedLayer fc_layer_no(weight_buff_no, wgrad_buff_no, in_tensor, out_tensor,
                                  TensorFormat_t::HW, cublas_handle, 0);

  FullyConnectedLayer fc_layer_re(weight_buff_re, wgrad_buff_re, in_tensor, out_tensor,
                                  TensorFormat_t::HW, cublas_handle, 0);

  std::shared_ptr<Tensor<float>> loss_tensor_no(
      new Tensor<float>({1, 1}, blobs_buff, TensorFormat_t::HW));

  std::shared_ptr<Tensor<float>> loss_tensor_re(
      new Tensor<float>({1, 1}, blobs_buff, TensorFormat_t::HW));

  std::shared_ptr<Tensor<float>> label_tensor(
      new Tensor<float>({batch_size, 1}, label_buff, TensorFormat_t::HW));

<<<<<<< HEAD
  BinaryCrossEntropyLoss<float> loss_no(
      label_tensor, out_tensor, loss_tensor_no,
      std::shared_ptr<NoRegularizer<float>>(
          new NoRegularizer<float>(weight_buff_no, wgrad_buff_no, batch_size, 0)),
      0, 1);
=======
  BinaryCrossEntropyLoss loss_no(label_tensor, out_tensor, loss_tensor_no,
                                 std::shared_ptr<NoRegularizer>(new NoRegularizer(
                                     weight_buff_no, wgrad_buff_no, batch_size, 0)),
                                 0, 1);
>>>>>>> 57c9a94d

  BinaryCrossEntropyLoss<float> loss_re(
      label_tensor, out_tensor, loss_tensor_re,
      create_regularizer(type, weight_buff_re, wgrad_buff_re, batch_size, lambda, cublas_handle), 0,
      1);

  weight_buff_no->init(0);
  weight_buff_re->init(0);
  wgrad_buff_no->init(0);
  wgrad_buff_re->init(0);
  blobs_buff->init(0);
  label_buff->init(0);

  GaussianDataSimulator<float> input_simulator(0.0, 1.0, -1.0, 1.0);
  std::vector<float> h_input(in_tensor->get_num_elements());
  for (size_t i = 0; i < h_input.size(); i++) {
    h_input[i] = input_simulator.get_num();
  }
  cudaMemcpy(in_tensor->get_ptr(), &h_input.front(), in_tensor->get_size(), cudaMemcpyHostToDevice);

  float sigma = 1.f / sqrt(num_features);
  GaussianDataSimulator<float> weight_simulator(0.0, sigma, -2 * sigma, 2 * sigma);
  std::vector<float> h_weight(weight_buff_re->get_num_elements());
  for (size_t i = 0; i < h_weight.size(); i++) {
    h_weight[i] = weight_simulator.get_num();
  }
  cudaMemcpy(weight_buff_no->get_ptr_with_offset(0), &h_weight.front(), weight_buff_no->get_size(),
             cudaMemcpyHostToDevice);
  cudaMemcpy(weight_buff_re->get_ptr_with_offset(0), &h_weight.front(), weight_buff_re->get_size(),
             cudaMemcpyHostToDevice);

  UnifiedDataSimulator<int> label_simulator(0, 1);
  std::vector<float> h_label(label_tensor->get_num_elements());
  for (size_t i = 0; i < h_label.size(); i++) {
    h_label[i] = (float)label_simulator.get_num();
  }
  cudaMemcpy(label_tensor->get_ptr(), &h_label.front(), label_tensor->get_size(),
             cudaMemcpyHostToDevice);

  fc_layer_no.fprop(cudaStreamDefault);
  loss_no.compute(true, cudaStreamDefault);
  std::unique_ptr<float> loss_no_val(new float);
  cudaMemcpy(loss_no_val.get(), loss_tensor_no->get_ptr(), loss_tensor_no->get_size(),
             cudaMemcpyDeviceToHost);

  float ref_term = get_ref_term(type, h_weight, lambda, batch_size);
  *loss_no_val += ref_term;

  fc_layer_re.fprop(cudaStreamDefault);
  loss_re.compute(true, cudaStreamDefault);
  std::unique_ptr<float> loss_re_val(new float);
  cudaMemcpy(loss_re_val.get(), loss_tensor_re->get_ptr(), loss_tensor_re->get_size(),
             cudaMemcpyDeviceToHost);

  ASSERT_TRUE(test::compare_array_approx<float>(loss_re_val.get(), loss_no_val.get(), 1, eps));

  fc_layer_no.bprop(cudaStreamDefault);
  std::vector<float> h_wgrad_prev(wgrad_buff_no->get_num_elements());
  cudaMemcpy(&h_wgrad_prev.front(), wgrad_buff_no->get_ptr_with_offset(0),
             wgrad_buff_no->get_size(), cudaMemcpyDeviceToHost);

  cudaMemcpy(in_tensor->get_ptr(), &h_input.front(), in_tensor->get_size(), cudaMemcpyHostToDevice);
  fc_layer_re.bprop(cudaStreamDefault);
  std::vector<float> h_wgrad_next(wgrad_buff_re->get_num_elements());
  cudaMemcpy(&h_wgrad_next.front(), wgrad_buff_re->get_ptr_with_offset(0),
             wgrad_buff_re->get_size(), cudaMemcpyDeviceToHost);

  get_ref_grad(type, h_weight, h_wgrad_prev, lambda, batch_size);
  ASSERT_TRUE(test::compare_array_approx<float>(&h_wgrad_next.front(), &h_wgrad_prev.front(),
                                                h_wgrad_next.size(), eps));

  cublasDestroy(cublas_handle);
}

TEST(loss_with_regularizer, l2_32x64_64x1_small_lambda) {
  loss_with_regularizer_test(Regularizer_t::L2, 32, 64, 0.001);
}

TEST(loss_with_regularizer, l2_32x64_64x1_big_lambda) {
  loss_with_regularizer_test(Regularizer_t::L2, 32, 64, 0.1);
}

TEST(loss_with_regularizer, l2_128x256_256x1) {
  loss_with_regularizer_test(Regularizer_t::L2, 128, 256, 0.001);
}

TEST(loss_with_regularizer, l1_32x64_64x1_small_lambda) {
  loss_with_regularizer_test(Regularizer_t::L1, 32, 64, 0.001);
}

TEST(loss_with_regularizer, l1_32x64_64x1_big_lambda) {
  loss_with_regularizer_test(Regularizer_t::L1, 32, 64, 0.1);
}

TEST(loss_with_regularizer, l1_128x256_256x1) {
  loss_with_regularizer_test(Regularizer_t::L1, 128, 256, 0.001);
}

}  // namespace<|MERGE_RESOLUTION|>--- conflicted
+++ resolved
@@ -86,20 +86,12 @@
   }
 }
 
-<<<<<<< HEAD
+
 std::shared_ptr<Regularizer<float>> create_regularizer(
     Regularizer_t type, std::shared_ptr<GeneralBuffer<float>> weight_buff,
     std::shared_ptr<GeneralBuffer<float>> wgrad_buff, size_t batch_size, float lambda,
     cublasHandle_t cublas_handle) {
   std::shared_ptr<Regularizer<float>> reg;
-=======
-std::shared_ptr<Regularizer> create_regularizer(Regularizer_t type,
-                                                std::shared_ptr<GeneralBuffer<float>> weight_buff,
-                                                std::shared_ptr<GeneralBuffer<float>> wgrad_buff,
-                                                size_t batch_size, float lambda,
-                                                cublasHandle_t cublas_handle) {
-  std::shared_ptr<Regularizer> reg;
->>>>>>> 57c9a94d
   switch (type) {
     case Regularizer_t::L1:
       reg.reset(
@@ -151,18 +143,12 @@
   std::shared_ptr<Tensor<float>> label_tensor(
       new Tensor<float>({batch_size, 1}, label_buff, TensorFormat_t::HW));
 
-<<<<<<< HEAD
+
   BinaryCrossEntropyLoss<float> loss_no(
       label_tensor, out_tensor, loss_tensor_no,
       std::shared_ptr<NoRegularizer<float>>(
           new NoRegularizer<float>(weight_buff_no, wgrad_buff_no, batch_size, 0)),
       0, 1);
-=======
-  BinaryCrossEntropyLoss loss_no(label_tensor, out_tensor, loss_tensor_no,
-                                 std::shared_ptr<NoRegularizer>(new NoRegularizer(
-                                     weight_buff_no, wgrad_buff_no, batch_size, 0)),
-                                 0, 1);
->>>>>>> 57c9a94d
 
   BinaryCrossEntropyLoss<float> loss_re(
       label_tensor, out_tensor, loss_tensor_re,
