/*
 * Copyright (c) 2020, NVIDIA CORPORATION.
 *
 * Licensed under the Apache License, Version 2.0 (the "License");
 * you may not use this file except in compliance with the License.
 * You may obtain a copy of the License at
 *
 *     http://www.apache.org/licenses/LICENSE-2.0
 *
 * Unless required by applicable law or agreed to in writing, software
 * distributed under the License is distributed on an "AS IS" BASIS,
 * WITHOUT WARRANTIES OR CONDITIONS OF ANY KIND, either express or implied.
 * See the License for the specific language governing permissions and
 * limitations under the License.
 */

#pragma once

#include <math.h>
#include <stdlib.h>

#include "HugeCTR/include/common.hpp"
#include "HugeCTR/include/data_readers/check_none.hpp"
#include "HugeCTR/include/data_readers/check_sum.hpp"
#include "HugeCTR/include/data_readers/csr_chunk.hpp"
#include "HugeCTR/include/data_readers/file_list.hpp"
#include "HugeCTR/include/data_readers/file_source.hpp"
#include "utest/embedding/cpu_hashtable.hpp"

<<<<<<< HEAD
#include <math.h>
#include <stdlib.h>
#include <experimental/filesystem>

namespace fs = std::experimental::filesystem;
=======
>>>>>>> 57c47079
using namespace HugeCTR;

namespace {

template <typename OUT, typename IN>
struct TypeConvertFunc;

template <>
struct TypeConvertFunc<__half, float> {
  static inline __half convert(float val) { return __float2half(val); }
};

template <>
struct TypeConvertFunc<float, __half> {
  static inline float convert(__half val) { return __half2float(val); }
};

template <>
struct TypeConvertFunc<float, float> {
  static inline float convert(float val) { return val; }
};

}  // namespace

enum class SparseEmbedding_t { Distributed, Localized };

template <typename TypeHashKey, typename TypeEmbeddingComp>
class SparseEmbeddingHashCpu {
  using TypeHashValueIndex = TypeHashKey;

 private:
  int batchsize_;
  int max_feature_num_;
  int vocabulary_size_;
  int embedding_vec_size_;
  int slot_num_;
  int label_dim_;
  int dense_dim_;
  int combiner_;
  uint64_t times_;
  OptParams opt_params_;

  std::unique_ptr<TypeHashKey[]> row_offset_;
  std::unique_ptr<TypeHashKey[]> hash_key_;
  std::unique_ptr<float[]> dense_feature_;
  std::unique_ptr<float[]> lable_;
  std::unique_ptr<TypeHashValueIndex[]> hash_value_index_;
  std::unique_ptr<TypeHashValueIndex[]> hash_value_index_undup_;
  std::unique_ptr<TypeHashValueIndex[]> hash_value_index_undup_offset_;
  std::unique_ptr<TypeHashKey[]> sample_id_;
  std::unique_ptr<TypeHashKey[]> hash_table_key_;
  std::unique_ptr<TypeHashValueIndex[]> hash_table_value_index_;
  std::unique_ptr<float[]> hash_table_value_;
  std::unique_ptr<TypeEmbeddingComp[]> embedding_feature_;
  std::unique_ptr<TypeEmbeddingComp[]> wgrad_;
  std::unique_ptr<TypeEmbeddingComp[]> opt_m_;
  std::unique_ptr<TypeEmbeddingComp[]> opt_v_;
  std::unique_ptr<uint64_t[]> opt_prev_time_;
  std::unique_ptr<TypeEmbeddingComp[]> opt_momentum_;
  std::unique_ptr<TypeEmbeddingComp[]> opt_accm_;
  std::unique_ptr<TypeEmbeddingComp[]> opt_accm_adagrad_;

  // std::ifstream &csr_stream_;
  // long long csr_stream_offset_ = 0;
  const Check_t check_sum_;
  long long num_records_;
  int current_record_index_{0};
  DataSetHeader data_set_header_;
  std::shared_ptr<Source> source_;   /**< source: can be file or network */
  std::shared_ptr<Checker> checker_; /**< checker aim to perform error check of the input data */

  int MAX_TRY = 10;
  void read_new_file() {
    for (int i = 0; i < MAX_TRY; i++) {
      checker_->next_source();

      Error_t err =
          checker_->read(reinterpret_cast<char *>(&data_set_header_), sizeof(DataSetHeader));
      current_record_index_ = 0;

      // todo: check if file match our DataReader setting.
      if (!(data_set_header_.error_check == 0 && check_sum_ == Check_t::None) &&
          !(data_set_header_.error_check == 1 && check_sum_ == Check_t::Sum)) {
        continue;
      }
      if (err == Error_t::Success) {
        return;
      }
    }
    CK_THROW_(Error_t::BrokenFile, "failed to read a file");
  }

  std::unique_ptr<HashTableCpu<TypeHashKey, TypeHashValueIndex>> hash_table_;

 public:
  SparseEmbeddingHashCpu(int batchsize, int max_feature_num, int vocabulary_size,
                         int embedding_vec_size, int slot_num, int label_dim, int dense_dim,
                         Check_t check_sum, long long num_records, int combiner,
                         OptParams opt_params, const std::string &file_list_name,
                         const std::string &hash_table_file, const SparseEmbedding_t emb_type);
  ~SparseEmbeddingHashCpu();

  void read_a_batch();
  void forward();
  void backward();
  void update_params();

  void cpu_forward_sum(int batchsize,                  // in
                       int slot_num,                   // in
                       int embedding_vec_size,         // in
                       const TypeHashKey *row_offset,  // in  the row offsets in CSR format
                       const TypeHashValueIndex *hash_value_index,  // in
                       const float *hash_table_value,               // in
                       TypeEmbeddingComp *embedding_feature         // out
  );

  void cpu_forward_mean(int batchsize,                  // in
                        int slot_num,                   // in
                        int embedding_vec_size,         // in
                        const TypeHashKey *row_offset,  // in  the row offsets in CSR format
                        const TypeHashValueIndex *hash_value_index,  // in
                        const float *hash_table_value,               // in
                        TypeEmbeddingComp *embedding_feature         // out
  );

  void cpu_backward_sum(int batchsize,                      // in
                        int slot_num,                       // in
                        int embedding_vec_size,             // in
                        const TypeEmbeddingComp *top_grad,  // in
                        TypeEmbeddingComp *wgrad            // out  size: row_offset[nBatch]
  );

  void cpu_backward_mean(int batchsize,                      // in
                         int slot_num,                       // in
                         int embedding_vec_size,             // in
                         const TypeHashKey *row_offset,      // in   the row offsets in CSR format
                         const TypeEmbeddingComp *top_grad,  // in
                         TypeEmbeddingComp *wgrad            // out  size: row_offset[nBatch]
  );

  void cpu_csr_extend(int batchsize, int slot_num, const TypeHashKey *row_offset,
                      TypeHashKey *sample_id);

  void cpu_swap(TypeHashKey &a, TypeHashKey &b);

  void cpu_csr_sort(int nnz, TypeHashKey *hash_value_index, TypeHashKey *hash_value_index_pair);

  int cpu_csr_unduplicate(int nnz, const TypeHashValueIndex *hash_value_index,
                          TypeHashValueIndex *hash_value_index_undup,
                          TypeHashValueIndex *hash_value_index_undup_offset);

  void cpu_optimizer_adam(int feature_num_undup, int embedding_vec_size,
                          const TypeHashValueIndex *hash_value_index_undup,
                          const TypeHashValueIndex *hash_value_index_undup_offset,
                          const TypeHashKey *sample_id, const TypeEmbeddingComp *wgrad,
                          float *hash_table_value, TypeEmbeddingComp *m, TypeEmbeddingComp *v,
                          uint64_t *prev_times, float lr, uint64_t times, float beta1, float beta2,
                          float epsilon, int vocabulary_size, Update_t update_type, float scaler);

  void cpu_optimizer_adagrad(int feature_num_undup, int embedding_vec_size,
                             const TypeHashValueIndex *hash_value_index_undup,
                             const TypeHashValueIndex *hash_value_index_undup_offset,
                             const TypeHashKey *sample_id, const TypeEmbeddingComp *wgrad,
                             float *hash_table_value, TypeEmbeddingComp *accm_ptr, float lr,
                             float epsilon, int vocabulary_size, Update_t update_type,
                             float scaler);

  void cpu_optimizer_momentum(int feature_num_undup, int embedding_vec_size,
                              const TypeHashValueIndex *hash_value_index_undup,
                              const TypeHashValueIndex *hash_value_index_undup_offset,
                              const TypeHashKey *sample_id, const TypeEmbeddingComp *wgrad,
                              float *hash_table_value, TypeEmbeddingComp *momentum_ptr,
                              float factor, float lr, int vocabulary_size, Update_t update_type,
                              float scaler);

  void cpu_optimizer_nesterov(int feature_num_undup, int embedding_vec_size,
                              const TypeHashValueIndex *hash_value_index_undup,
                              const TypeHashValueIndex *hash_value_index_undup_offset,
                              const TypeHashKey *sample_id, const TypeEmbeddingComp *wgrad,
                              float *hash_table_value, TypeEmbeddingComp *accm_ptr, float mu,
                              float lr, int vocabulary_size, Update_t update_type, float scaler);

  void cpu_optimizer_sgd(int feature_num_undup, int embedding_vec_size,
                         const TypeHashValueIndex *hash_value_index_undup,
                         const TypeHashValueIndex *hash_value_index_undup_offset,
                         const TypeHashKey *sample_id, const TypeEmbeddingComp *wgrad,
                         float *hash_table_value, float lr, int vocabulary_size, float scaler);

  // only used for results check
  TypeEmbeddingComp *get_forward_results() { return embedding_feature_.get(); }
  TypeEmbeddingComp *get_backward_results() { return wgrad_.get(); }
  TypeHashKey *get_hash_table_key_ptr() { return hash_table_key_.get(); }
  TypeHashValueIndex *get_hash_table_value_index_ptr() { return hash_table_value_index_.get(); }
  float *get_hash_table_value_ptr() { return hash_table_value_.get(); }

};  // end of class SparseEmbeddingHashCpu

template <typename TypeHashKey, typename TypeEmbeddingComp>
SparseEmbeddingHashCpu<TypeHashKey, TypeEmbeddingComp>::SparseEmbeddingHashCpu(
    int batchsize, int max_feature_num, int vocabulary_size, int embedding_vec_size, int slot_num,
    int label_dim, int dense_dim, const Check_t check_sum, const long long num_records,
    int combiner, OptParams opt_params, const std::string &file_list_name,
    const std::string &hash_table_file, const SparseEmbedding_t emb_type)
    : batchsize_(batchsize),
      max_feature_num_(max_feature_num),
      vocabulary_size_(vocabulary_size),
      embedding_vec_size_(embedding_vec_size),
      slot_num_(slot_num),
      label_dim_(label_dim),
      dense_dim_(dense_dim),
      check_sum_(check_sum),
      num_records_(num_records),
      combiner_(combiner),
      opt_params_(opt_params) {
#ifndef NDEBUG
  PRINT_FUNC_NAME_();
#endif

  // malloc memory
  hash_table_.reset(new HashTableCpu<TypeHashKey, TypeHashValueIndex>());
  hash_table_value_.reset(new float[vocabulary_size_ * embedding_vec_size_]);  // embedding table
  hash_table_key_.reset(new TypeHashKey[vocabulary_size_]);
  row_offset_.reset(new TypeHashKey[batchsize_ * slot_num_ + 1]);
  lable_.reset(new float[batchsize_ * label_dim_]);
  dense_feature_.reset(new float[batchsize_ * dense_dim_]);
  hash_key_.reset(new TypeHashKey[batchsize_ * max_feature_num_]);
  hash_value_index_.reset(new TypeHashValueIndex[batchsize_ * max_feature_num_]);
  hash_value_index_undup_.reset(new TypeHashValueIndex[batchsize_ * max_feature_num_]);
  hash_value_index_undup_offset_.reset(new TypeHashValueIndex[batchsize_ * max_feature_num_ + 1]);
  sample_id_.reset(new TypeHashKey[batchsize_ * max_feature_num_]);
  embedding_feature_.reset(new TypeEmbeddingComp[batchsize_ * slot_num_ * embedding_vec_size_]);
  wgrad_.reset(new TypeEmbeddingComp[batchsize_ * slot_num_ * embedding_vec_size_]);
  opt_m_.reset(new TypeEmbeddingComp[vocabulary_size_ * embedding_vec_size_]);
  memset(opt_m_.get(), 0, vocabulary_size_ * embedding_vec_size_ * sizeof(TypeEmbeddingComp));
  opt_v_.reset(new TypeEmbeddingComp[vocabulary_size_ * embedding_vec_size_]);
  memset(opt_v_.get(), 0, vocabulary_size_ * embedding_vec_size_ * sizeof(TypeEmbeddingComp));
  opt_prev_time_.reset(new uint64_t[vocabulary_size_ * embedding_vec_size_]);
  uint64_t *opt_prev_time_ptr = opt_prev_time_.get();
  for (TypeHashValueIndex i = 0; i < vocabulary_size_ * embedding_vec_size_; i++) {
    opt_prev_time_ptr[i] = 1;
  }
  opt_momentum_.reset(new TypeEmbeddingComp[vocabulary_size_ * embedding_vec_size_]);
  memset(opt_momentum_.get(), 0,
         vocabulary_size_ * embedding_vec_size_ * sizeof(TypeEmbeddingComp));
  opt_accm_.reset(new TypeEmbeddingComp[vocabulary_size_ * embedding_vec_size_]);
  memset(opt_accm_.get(), 0, vocabulary_size_ * embedding_vec_size_ * sizeof(TypeEmbeddingComp));
  
  opt_accm_adagrad_.reset(new TypeEmbeddingComp[vocabulary_size_ * embedding_vec_size_]);
  memset(opt_accm_adagrad_.get(), 0, vocabulary_size_ * embedding_vec_size_ * sizeof(TypeEmbeddingComp));
  

  hash_table_value_index_.reset(new TypeHashValueIndex[vocabulary_size_]);
  for (TypeHashValueIndex i = 0; i < vocabulary_size_; i++) {
    hash_table_value_index_[i] = i;
  }

  // read hash table
  {
    const std::string key_file(hash_table_file + "/" + hash_table_file + ".key");
    const std::string vec_file(hash_table_file + "/" + hash_table_file + ".vec");

    std::ifstream key_stream(key_file, std::ifstream::binary);
    std::ifstream vec_stream(vec_file, std::ifstream::binary);
    if (!key_stream.is_open() || !vec_stream.is_open()) {
      ERROR_MESSAGE_("Error: hash table file open failed");
      return;
    }
    auto key_file_size_in_B = fs::file_size(key_file);
    auto vec_file_size_in_B = fs::file_size(vec_file);
    const int num_key = key_file_size_in_B / sizeof(TypeHashKey);
    const int num_vec = vec_file_size_in_B / (sizeof(float) * embedding_vec_size_);

    if (num_key != num_vec || num_key > vocabulary_size_) {
      ERROR_MESSAGE_("Error: hash table file size is smaller than embedding_table_size required");
      return;
    }

    key_stream.read(reinterpret_cast<char *>(hash_table_key_.get()), key_file_size_in_B);
    vec_stream.read(reinterpret_cast<char *>(hash_table_value_.get()), vec_file_size_in_B);
  }

  // insert <key,value_index> into HashTableCpu
  hash_table_->insert(hash_table_key_.get(), hash_table_value_index_.get(), vocabulary_size_);

  // dataset filelist
  source_ = std::make_shared<FileSource>(0, 1, file_list_name, true);
  switch (check_sum_) {
    case Check_t::Sum:
      checker_ = std::make_shared<CheckSum>(*source_);
      break;
    case Check_t::None:
      checker_ = std::make_shared<CheckNone>(*source_);
      break;
    default:
      assert(!"Error: no such Check_t && should never get here!!");
  }

  // for optimizer
  times_ = 0;

  return;
}

template <typename TypeHashKey, typename TypeEmbeddingComp>
SparseEmbeddingHashCpu<TypeHashKey, TypeEmbeddingComp>::~SparseEmbeddingHashCpu() {
#ifndef NDEBUG
  PRINT_FUNC_NAME_();
#endif
}

template <typename TypeHashKey, typename TypeEmbeddingComp>
void SparseEmbeddingHashCpu<TypeHashKey, TypeEmbeddingComp>::read_a_batch() {
  try {
    if (!checker_->is_open()) {
      read_new_file();
    }

    row_offset_[0] = 0;

    // batch loop
    for (int i = 0; i < batchsize_; i++) {
      checker_->read(reinterpret_cast<char *>(lable_.get() + i * label_dim_),
                     sizeof(float) * label_dim_);
      checker_->read(reinterpret_cast<char *>(dense_feature_.get() + i * dense_dim_),
                     sizeof(float) * dense_dim_);

      for (int k = 0; k < slot_num_; k++) {
        int nnz;
        checker_->read(reinterpret_cast<char *>(&nnz), sizeof(int));
        row_offset_[i * slot_num_ + k + 1] = row_offset_[i * slot_num_ + k] + nnz;
        checker_->read(reinterpret_cast<char *>(hash_key_.get() + row_offset_[i * slot_num_ + k]),
                       sizeof(TypeHashKey) * nnz);
      }

      current_record_index_++;

      // start a new file when finish one file read
      if (current_record_index_ >= data_set_header_.number_of_records) {
        read_new_file();
      }
    }  // batch loop
  } catch (const std::runtime_error &rt_err) {
    std::cerr << rt_err.what() << std::endl;
    throw;
  }
  return;
}

// CPU implementation of forward computation of embedding lookup and sum reduction with sparse
// matrix as input
template <typename TypeHashKey, typename TypeEmbeddingComp>
void SparseEmbeddingHashCpu<TypeHashKey, TypeEmbeddingComp>::cpu_forward_sum(
    int batchsize,                               // in
    int slot_num,                                // in
    int embedding_vec_size,                      // in
    const TypeHashKey *row_offset,               // in  the row offsets in CSR format
    const TypeHashValueIndex *hash_value_index,  // in
    const float *hash_table_value,               // in
    TypeEmbeddingComp *embedding_feature         // out
) {
  for (int user = 0; user < batchsize * slot_num; user++) {
    int feature_num = row_offset[user + 1] - row_offset[user];

    for (int vec = 0; vec < embedding_vec_size; vec++) {
      float sum = 0.0f;

      for (int item = 0; item < feature_num; item++) {
        TypeHashValueIndex nFeatureIndex = hash_value_index[row_offset[user] + item];

        sum += hash_table_value[nFeatureIndex * embedding_vec_size + vec];
      }

      embedding_feature[user * embedding_vec_size + vec] = sum;
    }
  }
}

// CPU implementation of forward computation of embedding lookup and mean reduction with sparse
// matrix as input
template <typename TypeHashKey, typename TypeEmbeddingComp>
void SparseEmbeddingHashCpu<TypeHashKey, TypeEmbeddingComp>::cpu_forward_mean(
    int batchsize,                               // in
    int slot_num,                                // in
    int embedding_vec_size,                      // in
    const TypeHashKey *row_offset,               // in  the row offsets in CSR format
    const TypeHashValueIndex *hash_value_index,  // in
    const float *hash_table_value,               // in
    TypeEmbeddingComp *embedding_feature         // out
) {
  for (int user = 0; user < batchsize * slot_num; user++) {
    int feature_num = row_offset[user + 1] - row_offset[user];

    for (int vec = 0; vec < embedding_vec_size; vec++) {
      float mean = 0.0f;

      for (int item = 0; item < feature_num; item++) {
        TypeHashValueIndex nFeatureIndex = hash_value_index[row_offset[user] + item];

        mean += hash_table_value[nFeatureIndex * embedding_vec_size + vec];
      }

      if (feature_num > 1) {
        mean /= (float)feature_num;
      }

      embedding_feature[user * embedding_vec_size + vec] = mean;
    }
  }
}

template <typename TypeHashKey, typename TypeEmbeddingComp>
void SparseEmbeddingHashCpu<TypeHashKey, TypeEmbeddingComp>::forward() {
#ifndef NDEBUG
  PRINT_FUNC_NAME_();
#endif

  read_a_batch();

  // do hash_table get() value_index by key
  hash_table_->get(hash_key_.get(), hash_value_index_.get(), row_offset_[batchsize_ * slot_num_]);

  if (combiner_ == 0) {
    cpu_forward_sum(batchsize_, slot_num_, embedding_vec_size_, row_offset_.get(),
                    hash_value_index_.get(), hash_table_value_.get(), embedding_feature_.get());

  } else if (combiner_ == 1) {
    cpu_forward_mean(batchsize_, slot_num_, embedding_vec_size_, row_offset_.get(),
                     hash_value_index_.get(), hash_table_value_.get(), embedding_feature_.get());
  } else {
  }
}

// CPU implementation of backward computation of embedding layer with sparse matrix as input
template <typename TypeHashKey, typename TypeEmbeddingComp>
void SparseEmbeddingHashCpu<TypeHashKey, TypeEmbeddingComp>::cpu_backward_sum(
    int batchsize,                      // in
    int slot_num,                       // in
    int embedding_vec_size,             // in
    const TypeEmbeddingComp *top_grad,  // in
    TypeEmbeddingComp *wgrad            // out  size: row_offset[nBatch]
) {
  for (int user = 0; user < batchsize * slot_num; user++) {
    for (int vec = 0; vec < embedding_vec_size; vec++) {
      wgrad[user * embedding_vec_size + vec] = top_grad[user * embedding_vec_size + vec];
    }
  }
}

template <typename TypeHashKey, typename TypeEmbeddingComp>
void SparseEmbeddingHashCpu<TypeHashKey, TypeEmbeddingComp>::cpu_backward_mean(
    int batchsize,                      // in
    int slot_num,                       // in
    int embedding_vec_size,             // in
    const TypeHashKey *row_offset,      // in   the row offsets in CSR format
    const TypeEmbeddingComp *top_grad,  // in
    TypeEmbeddingComp *wgrad            // out  size: row_offset[nBatch]
) {
  for (int user = 0; user < batchsize * slot_num; user++) {
    int feature_num = row_offset[user + 1] - row_offset[user];
    float scaler = 1.0f;
    if (feature_num > 1) {
      scaler = 1.0f / (float)feature_num;
    }

    for (int vec = 0; vec < embedding_vec_size; vec++) {
      float grad = TypeConvertFunc<float, TypeEmbeddingComp>::convert(
          top_grad[user * embedding_vec_size + vec]);
      grad *= scaler;
      wgrad[user * embedding_vec_size + vec] =
          TypeConvertFunc<float, TypeEmbeddingComp>::convert(grad);
    }
  }
}

template <typename TypeHashKey, typename TypeEmbeddingComp>
void SparseEmbeddingHashCpu<TypeHashKey, TypeEmbeddingComp>::backward() {
#ifndef NDEBUG
  PRINT_FUNC_NAME_();
#endif

  if (combiner_ == 0) {
    cpu_backward_sum(batchsize_, slot_num_, embedding_vec_size_, embedding_feature_.get(),
                     wgrad_.get());
  } else if (combiner_ == 1) {
    cpu_backward_mean(batchsize_, slot_num_, embedding_vec_size_, row_offset_.get(),
                      embedding_feature_.get(), wgrad_.get());
  } else {
  }
}

template <typename TypeHashKey, typename TypeEmbeddingComp>
void SparseEmbeddingHashCpu<TypeHashKey, TypeEmbeddingComp>::cpu_csr_extend(
    int batchsize, int slot_num, const TypeHashKey *row_offset, TypeHashKey *sample_id) {
  for (int i = 0; i < batchsize * slot_num; i++) {  // loop of sample id
    int feature_num = row_offset[i + 1] - row_offset[i];
    for (int j = 0; j < feature_num; j++) {
      sample_id[row_offset[i] + j] = i;  // record sample id coresponding to each feature
    }
  }
}

template <typename TypeHashKey, typename TypeEmbeddingComp>
void SparseEmbeddingHashCpu<TypeHashKey, TypeEmbeddingComp>::cpu_swap(TypeHashKey &a,
                                                                      TypeHashKey &b) {
  TypeHashKey temp = a;
  a = b;
  b = temp;
}

template <typename TypeHashKey, typename TypeEmbeddingComp>
void SparseEmbeddingHashCpu<TypeHashKey, TypeEmbeddingComp>::cpu_csr_sort(
    int nnz, TypeHashValueIndex *hash_value_index, TypeHashValueIndex *hash_value_index_pair) {
  // odd even sort
  for (int i = 0; i < nnz; i++) {
    if (i % 2 == 0) {  // even
      for (int j = 1; j < nnz; j += 2) {
        if (hash_value_index[j] < hash_value_index[j - 1]) {
          cpu_swap(hash_value_index[j], hash_value_index[j - 1]);
          cpu_swap(hash_value_index_pair[j], hash_value_index_pair[j - 1]);
        }
      }
    } else {  // odd
      for (int j = 1; j < nnz - 1; j += 2) {
        if (hash_value_index[j] > hash_value_index[j + 1]) {
          cpu_swap(hash_value_index[j], hash_value_index[j + 1]);
          cpu_swap(hash_value_index_pair[j], hash_value_index_pair[j + 1]);
        }
      }
    }
  }
}

template <typename TypeHashKey, typename TypeEmbeddingComp>
int SparseEmbeddingHashCpu<TypeHashKey, TypeEmbeddingComp>::cpu_csr_unduplicate(
    int nnz, const TypeHashValueIndex *hash_value_index, TypeHashValueIndex *hash_value_index_undup,
    TypeHashValueIndex *hash_value_index_undup_offset) {
  hash_value_index_undup_offset[0] = 0;

  int counter = 0;
  for (int i = 0; i < nnz - 1; i++) {
    if (hash_value_index[i] != hash_value_index[i + 1]) {
      hash_value_index_undup[counter] = hash_value_index[i];
      hash_value_index_undup_offset[counter + 1] = i + 1;
      counter++;
    }
  }

  hash_value_index_undup[counter] = hash_value_index[nnz - 1];
  hash_value_index_undup_offset[counter + 1] = nnz;
  counter++;

  return counter;
}

template <typename TypeHashKey, typename TypeEmbeddingComp>
void SparseEmbeddingHashCpu<TypeHashKey, TypeEmbeddingComp>::cpu_optimizer_adam(
    int feature_num_undup, int embedding_vec_size, const TypeHashValueIndex *hash_value_index_undup,
    const TypeHashValueIndex *hash_value_index_undup_offset, const TypeHashKey *sample_id,
    const TypeEmbeddingComp *wgrad, float *hash_table_value, TypeEmbeddingComp *m,
    TypeEmbeddingComp *v, uint64_t *prev_times, float lr, uint64_t times, float beta1, float beta2,
    float epsilon, int vocabulary_size, Update_t update_type, float scaler) {
  const float alpha_t = lr * sqrt(1.0f - pow(beta2, times_)) / (1.0f - pow(beta1, times_));
  const float alpha_t_lazy_common = lr / (1.0f - beta1);

  for (int i = 0; i < feature_num_undup; i++) {
    TypeHashValueIndex cur_offset = hash_value_index_undup_offset[i];
    TypeHashValueIndex sample_num = hash_value_index_undup_offset[i + 1] - cur_offset;
    TypeHashValueIndex row_index = hash_value_index_undup[i];

    for (int j = 0; j < embedding_vec_size; j++) {
      float gi = 0.0f;
      for (int k = 0; k < sample_num; k++) {
        int sample_index = sample_id[cur_offset + k];
        gi += TypeConvertFunc<float, TypeEmbeddingComp>::convert(
            wgrad[sample_index * embedding_vec_size + j]);
      }

      gi = gi / scaler;

      TypeHashValueIndex feature_index = row_index * embedding_vec_size + j;

      switch (update_type) {
        case Update_t::Local: {
          float mi = beta1 * TypeConvertFunc<float, TypeEmbeddingComp>::convert(m[feature_index]) +
                     (1.0f - beta1) * gi;
          float vi = beta2 * TypeConvertFunc<float, TypeEmbeddingComp>::convert(v[feature_index]) +
                     (1.0f - beta2) * gi * gi;
          m[feature_index] = TypeConvertFunc<TypeEmbeddingComp, float>::convert(mi);
          v[feature_index] = TypeConvertFunc<TypeEmbeddingComp, float>::convert(vi);
          float weight_diff = -alpha_t * mi / (sqrtf(vi) + epsilon);
          hash_table_value[feature_index] += weight_diff;
          break;
        }
        case Update_t::Global: {
          float mi = TypeConvertFunc<float, TypeEmbeddingComp>::convert(m[feature_index]) +
                     (1.0f - beta1) * gi / beta1;
          float vi = TypeConvertFunc<float, TypeEmbeddingComp>::convert(v[feature_index]) +
                     (1.0f - beta2) * gi * gi / beta2;
          m[feature_index] = TypeConvertFunc<TypeEmbeddingComp, float>::convert(mi);
          v[feature_index] = TypeConvertFunc<TypeEmbeddingComp, float>::convert(vi);
          break;
        }
        case Update_t::LazyGlobal: {
          uint64_t prev_time = prev_times[feature_index];
          prev_times[feature_index] = times_;
          uint64_t skipped = times_ - prev_time;
          float beta1_pow_skipped = pow(beta1, skipped);
          float mi = TypeConvertFunc<float, TypeEmbeddingComp>::convert(m[feature_index]);
          float vi = TypeConvertFunc<float, TypeEmbeddingComp>::convert(v[feature_index]);
          const float alpha_t_lazy = alpha_t_lazy_common * sqrt(1.0f - pow(beta2, prev_time)) /
                                     (1.0f - pow(beta1, prev_time)) * (1.0f - beta1_pow_skipped);
          float weight_diff = -alpha_t_lazy * mi / (sqrtf(vi) + epsilon);
          hash_table_value[feature_index] += weight_diff;
          mi = beta1_pow_skipped * mi + (1.0f - beta1) * gi;
          vi = pow(beta2, skipped) * vi + (1.0f - beta2) * gi * gi;
          m[feature_index] = TypeConvertFunc<TypeEmbeddingComp, float>::convert(mi);
          v[feature_index] = TypeConvertFunc<TypeEmbeddingComp, float>::convert(vi);
          break;
        }
        default: {
          CK_THROW_(Error_t::WrongInput, "Error: Invalid update type");
        }
      }
    }
  }

  if (update_type == Update_t::Global) {
    for (int i = 0; i < vocabulary_size; i++) {
      for (int j = 0; j < embedding_vec_size; j++) {
        TypeHashValueIndex feature_index = i * embedding_vec_size + j;
        float mi = TypeConvertFunc<float, TypeEmbeddingComp>::convert(m[feature_index]) * beta1;
        float vi = TypeConvertFunc<float, TypeEmbeddingComp>::convert(v[feature_index]) * beta2;
        m[feature_index] = TypeConvertFunc<TypeEmbeddingComp, float>::convert(mi);
        v[feature_index] = TypeConvertFunc<TypeEmbeddingComp, float>::convert(vi);
        float weight_diff = -alpha_t * mi / (sqrtf(vi) + epsilon);
        hash_table_value[feature_index] += weight_diff;
      }
    }
  }
}

template <typename TypeHashKey, typename TypeEmbeddingComp>
void SparseEmbeddingHashCpu<TypeHashKey, TypeEmbeddingComp>::cpu_optimizer_adagrad(
    int feature_num_undup, int embedding_vec_size, const TypeHashValueIndex *hash_value_index_undup,
    const TypeHashValueIndex *hash_value_index_undup_offset, const TypeHashKey *sample_id,
    const TypeEmbeddingComp *wgrad, float *hash_table_value, TypeEmbeddingComp *accm_ptr, float lr,
    float epsilon, int vocabulary_size, Update_t update_type, float scaler) {
  for (int i = 0; i < feature_num_undup; i++) {
    TypeHashValueIndex cur_offset = hash_value_index_undup_offset[i];
    TypeHashValueIndex sample_num = hash_value_index_undup_offset[i + 1] - cur_offset;
    TypeHashValueIndex row_index = hash_value_index_undup[i];

    for (int j = 0; j < embedding_vec_size; j++) {
      float gi = 0.0f;
      for (int k = 0; k < sample_num; k++) {
        int sample_index = sample_id[cur_offset + k];
        gi += TypeConvertFunc<float, TypeEmbeddingComp>::convert(
            wgrad[sample_index * embedding_vec_size + j]);
      }

      gi = gi / scaler;

      TypeHashValueIndex feature_index = row_index * embedding_vec_size + j;
      float accm = TypeConvertFunc<float, TypeEmbeddingComp>::convert(accm_ptr[feature_index]) + gi * gi;
      accm_ptr[feature_index] = TypeConvertFunc<TypeEmbeddingComp, float>::convert(accm);

      float weight_diff = -lr * gi / (sqrtf(accm) + epsilon);
      hash_table_value[feature_index] += weight_diff;
    }
  }
}

  template <typename TypeHashKey, typename TypeEmbeddingComp>
  void SparseEmbeddingHashCpu<TypeHashKey, TypeEmbeddingComp>::cpu_optimizer_momentum(
      int feature_num_undup, int embedding_vec_size,
      const TypeHashValueIndex *hash_value_index_undup,
      const TypeHashValueIndex *hash_value_index_undup_offset, const TypeHashKey *sample_id,
      const TypeEmbeddingComp *wgrad, float *hash_table_value, TypeEmbeddingComp *momentum_ptr,
      float factor, float lr, int vocabulary_size, Update_t update_type, float scaler) {
    for (int i = 0; i < feature_num_undup; i++) {
      TypeHashValueIndex cur_offset = hash_value_index_undup_offset[i];
      TypeHashValueIndex sample_num = hash_value_index_undup_offset[i + 1] - cur_offset;
      TypeHashValueIndex row_index = hash_value_index_undup[i];

      for (int j = 0; j < embedding_vec_size; j++) {
        float gi = 0.0f;
        for (int k = 0; k < sample_num; k++) {
          int sample_index = sample_id[cur_offset + k];
          gi += TypeConvertFunc<float, TypeEmbeddingComp>::convert(
              wgrad[sample_index * embedding_vec_size + j]);
        }

        gi = gi / scaler;

        TypeHashValueIndex feature_index = row_index * embedding_vec_size + j;

        if (update_type == Update_t::Local) {  // local update
          float mo = factor * TypeConvertFunc<float, TypeEmbeddingComp>::convert(
                                  momentum_ptr[feature_index]) -
                     lr * gi;
          momentum_ptr[feature_index] = TypeConvertFunc<TypeEmbeddingComp, float>::convert(mo);
          hash_table_value[feature_index] += mo;
        } else if (update_type == Update_t::Global) {  // global update
          float mo =
              TypeConvertFunc<float, TypeEmbeddingComp>::convert(momentum_ptr[feature_index]) -
              lr * gi / factor;
          momentum_ptr[feature_index] = TypeConvertFunc<TypeEmbeddingComp, float>::convert(mo);
        } else {  // lazy global update
          /// TODO: implement CPU lazy momentum update
        }
      }
    }

    if (update_type == Update_t::Global) {
      for (int i = 0; i < vocabulary_size; i++) {
        for (int j = 0; j < embedding_vec_size; j++) {
          TypeHashValueIndex feature_index = i * embedding_vec_size + j;
          float mo = factor * TypeConvertFunc<float, TypeEmbeddingComp>::convert(
                                  momentum_ptr[feature_index]);
          momentum_ptr[feature_index] = TypeConvertFunc<TypeEmbeddingComp, float>::convert(mo);
          hash_table_value[feature_index] += mo;
        }
      }
    }
  }

  template <typename TypeHashKey, typename TypeEmbeddingComp>
  void SparseEmbeddingHashCpu<TypeHashKey, TypeEmbeddingComp>::cpu_optimizer_nesterov(
      int feature_num_undup, int embedding_vec_size,
      const TypeHashValueIndex *hash_value_index_undup,
      const TypeHashValueIndex *hash_value_index_undup_offset, const TypeHashKey *sample_id,
      const TypeEmbeddingComp *wgrad, float *hash_table_value, TypeEmbeddingComp *accm_ptr,
      float mu, float lr, int vocabulary_size, Update_t update_type, float scaler) {
    if (update_type == Update_t::Global) {
      for (int i = 0; i < vocabulary_size; i++) {
        for (int j = 0; j < embedding_vec_size; j++) {
          TypeHashValueIndex feature_index = i * embedding_vec_size + j;
          float accm_old = accm_ptr[feature_index];
          float accm_new = mu * accm_old;
          accm_ptr[feature_index] = accm_new;
          hash_table_value[feature_index] += mu * accm_new;
        }
      }
    }

    for (int i = 0; i < feature_num_undup; i++) {
      TypeHashValueIndex cur_offset = hash_value_index_undup_offset[i];
      TypeHashValueIndex sample_num = hash_value_index_undup_offset[i + 1] - cur_offset;
      TypeHashValueIndex row_index = hash_value_index_undup[i];

      for (int j = 0; j < embedding_vec_size; j++) {
        float gi = 0.0f;
        for (int k = 0; k < sample_num; k++) {
          int sample_index = sample_id[cur_offset + k];
          gi += TypeConvertFunc<float, TypeEmbeddingComp>::convert(
              wgrad[sample_index * embedding_vec_size + j]);
        }

        gi = gi / scaler;

        TypeHashValueIndex feature_index = row_index * embedding_vec_size + j;

        if (update_type == Update_t::Local) {  // local update
          float accm_old =
              TypeConvertFunc<float, TypeEmbeddingComp>::convert(accm_ptr[feature_index]);
          float accm_new = mu * accm_old - lr * gi;
          accm_ptr[feature_index] = TypeConvertFunc<TypeEmbeddingComp, float>::convert(accm_new);
          float weight_diff = -mu * accm_old + (1.0f + mu) * accm_new;
          hash_table_value[feature_index] += weight_diff;
        } else if (update_type == Update_t::Global) {  // global update
          float accm = TypeConvertFunc<float, TypeEmbeddingComp>::convert(accm_ptr[feature_index]);
          accm -= lr * gi;
          accm_ptr[feature_index] = TypeConvertFunc<TypeEmbeddingComp, float>::convert(accm);
          hash_table_value[feature_index] -= (1.0f + mu) * lr * gi;
        } else {  // lazy global update
          /// TODO: implement CPU lazy Nesterov update
        }
      }
    }
  }

  template <typename TypeHashKey, typename TypeEmbeddingComp>
  void SparseEmbeddingHashCpu<TypeHashKey, TypeEmbeddingComp>::cpu_optimizer_sgd(
      int feature_num_undup, int embedding_vec_size,
      const TypeHashValueIndex *hash_value_index_undup,
      const TypeHashValueIndex *hash_value_index_undup_offset, const TypeHashKey *sample_id,
      const TypeEmbeddingComp *wgrad, float *hash_table_value, float lr, int vocabulary_size,
      float scaler) {
    for (int i = 0; i < feature_num_undup; i++) {
      TypeHashValueIndex cur_offset = hash_value_index_undup_offset[i];
      TypeHashValueIndex sample_num = hash_value_index_undup_offset[i + 1] - cur_offset;
      TypeHashValueIndex row_index = hash_value_index_undup[i];

      for (int j = 0; j < embedding_vec_size; j++) {
        float gi = 0.0f;
        for (int k = 0; k < sample_num; k++) {
          int sample_index = sample_id[cur_offset + k];
          gi += TypeConvertFunc<float, TypeEmbeddingComp>::convert(
              wgrad[sample_index * embedding_vec_size + j]);
        }

        gi = gi / scaler;

        TypeHashValueIndex feature_index = row_index * embedding_vec_size + j;
        hash_table_value[feature_index] -= lr * gi;
      }
    }
  }

  template <typename TypeHashKey, typename TypeEmbeddingComp>
  void SparseEmbeddingHashCpu<TypeHashKey, TypeEmbeddingComp>::update_params() {
#ifndef NDEBUG
    PRINT_FUNC_NAME_();
#endif

    // step1: extend sample IDs
    cpu_csr_extend(batchsize_, slot_num_, row_offset_.get(), sample_id_.get());

    // step2: do hash table get() value_index by key
    int nnz = row_offset_[batchsize_ * slot_num_];
    hash_table_->get(hash_key_.get(), hash_value_index_.get(), nnz);

    // step3: sort by value_index
    cpu_csr_sort(nnz, hash_value_index_.get(), sample_id_.get());

    // step4: unduplicate by value_index
    int feature_num_undup =
        cpu_csr_unduplicate(nnz, hash_value_index_.get(), hash_value_index_undup_.get(),
                            hash_value_index_undup_offset_.get());

    // step5: sort by value_index   no need to do this for CPU
    cpu_csr_sort(feature_num_undup, hash_value_index_undup_.get(),
                 hash_value_index_undup_offset_.get());

    // step6: update params
    switch (opt_params_.optimizer) {
      case Optimizer_t::Adam: {
        times_++;
        cpu_optimizer_adam(feature_num_undup, embedding_vec_size_, hash_value_index_undup_.get(),
                           hash_value_index_undup_offset_.get(), sample_id_.get(), wgrad_.get(),
                           hash_table_value_.get(), opt_m_.get(), opt_v_.get(),
                           opt_prev_time_.get(), opt_params_.lr, times_,
                           opt_params_.hyperparams.adam.beta1, opt_params_.hyperparams.adam.beta2,
                           opt_params_.hyperparams.adam.epsilon, vocabulary_size_,
                           opt_params_.update_type, opt_params_.scaler);
        break;
      }
      case Optimizer_t::AdaGrad: {
        cpu_optimizer_adagrad(feature_num_undup, embedding_vec_size_, hash_value_index_undup_.get(),
                           hash_value_index_undup_offset_.get(), sample_id_.get(), wgrad_.get(),
                           hash_table_value_.get(), opt_accm_adagrad_.get(),
                           opt_params_.lr,
                           opt_params_.hyperparams.adagrad.epsilon, vocabulary_size_,
                           opt_params_.update_type, opt_params_.scaler);
        break;
      }
      case Optimizer_t::MomentumSGD: {
        cpu_optimizer_momentum(
            feature_num_undup, embedding_vec_size_, hash_value_index_undup_.get(),
            hash_value_index_undup_offset_.get(), sample_id_.get(), wgrad_.get(),
            hash_table_value_.get(), opt_momentum_.get(), opt_params_.hyperparams.momentum.factor,
            opt_params_.lr, vocabulary_size_, opt_params_.update_type, opt_params_.scaler);
        break;
      }
      case Optimizer_t::Nesterov: {
        cpu_optimizer_nesterov(feature_num_undup, embedding_vec_size_,
                               hash_value_index_undup_.get(), hash_value_index_undup_offset_.get(),
                               sample_id_.get(), wgrad_.get(), hash_table_value_.get(),
                               opt_accm_.get(), opt_params_.hyperparams.nesterov.mu, opt_params_.lr,
                               vocabulary_size_, opt_params_.update_type, opt_params_.scaler);
        break;
      }
      case Optimizer_t::SGD: {
        cpu_optimizer_sgd(feature_num_undup, embedding_vec_size_, hash_value_index_undup_.get(),
                          hash_value_index_undup_offset_.get(), sample_id_.get(), wgrad_.get(),
                          hash_table_value_.get(), opt_params_.lr, vocabulary_size_,
                          opt_params_.scaler);
        break;
      }
      default: {
        printf("Error: optimizer not supported in CPU version\n");
      }
    }
<<<<<<< HEAD
=======
    default: {
      printf("Error: optimizer not supported in CPU version\n");
    }
  }
>>>>>>> 57c47079

    return;
  }<|MERGE_RESOLUTION|>--- conflicted
+++ resolved
@@ -27,14 +27,11 @@
 #include "HugeCTR/include/data_readers/file_source.hpp"
 #include "utest/embedding/cpu_hashtable.hpp"
 
-<<<<<<< HEAD
 #include <math.h>
 #include <stdlib.h>
 #include <experimental/filesystem>
 
 namespace fs = std::experimental::filesystem;
-=======
->>>>>>> 57c47079
 using namespace HugeCTR;
 
 namespace {
@@ -918,13 +915,10 @@
         printf("Error: optimizer not supported in CPU version\n");
       }
     }
-<<<<<<< HEAD
-=======
     default: {
       printf("Error: optimizer not supported in CPU version\n");
     }
   }
->>>>>>> 57c47079
 
     return;
   }