--- conflicted
+++ resolved
@@ -1,22 +1,5 @@
 import hugectr
 from mpi4py import MPI
-<<<<<<< HEAD
-solver = hugectr.CreateSolver(model_name = "multi_hot",
-                              max_eval_batches = 1,
-                              batchsize_eval = 16384,
-                              batchsize = 16384,
-                              lr = 0.001,
-                              vvgpu = [[0,1,2,3]],
-                              i64_input_key = True,
-                              repeat_dataset = True,
-                              use_cuda_graph = True)
-reader = hugectr.DataReaderParams(data_reader_type = hugectr.DataReaderType_t.Parquet,
-                                  source = ["./multi_hot_parquet/file_list.txt"],
-                                  eval_source = "./multi_hot_parquet/file_list_test.txt",
-                                  check_type = hugectr.Check_t.Non,
-                                  slot_size_array = [10000, 10000, 10000])
-optimizer = hugectr.CreateOptimizer(optimizer_type = hugectr.Optimizer_t.Adam)
-=======
 
 solver = hugectr.CreateSolver(
     model_name="multi_hot",
@@ -37,7 +20,6 @@
     slot_size_array=[10000, 10000, 10000],
 )
 optimizer = hugectr.CreateOptimizer(optimizer_type=hugectr.Optimizer_t.Adam)
->>>>>>> 60a161ea
 model = hugectr.Model(solver, reader, optimizer)
 model.add(
     hugectr.Input(
